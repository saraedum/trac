# Makefile for testing Trac (see doc/dev/testing.rst)
# ----------------------------------------------------------------------------

# copy Makefile.cfg.sample to Makefile.cfg and adapt to your local environment.
-include Makefile.cfg

# ----------------------------------------------------------------------------
ifeq "$(OS)" "Windows_NT"
    SEP = ;
else
    SEP = :
endif

export TRAC_TEST_DB_URI = $($(db).uri)
export PATH := $(python.$(if $(python),$(python),$($(db).python)))$(SEP)$(PATH)
export PYTHONPATH := .$(SEP)$(PYTHONPATH)
# ----------------------------------------------------------------------------


.PHONY: all
ifdef test
all: status
	python $(test)
else
all:
	@echo "make test|unit-test|functional-test|test=... [db=...] [python=...]"
endif

.PHONY: status
status:
	@python -V
	@echo PYTHONPATH=$$PYTHONPATH

.PHONY: clean
clean:
	find -name \*.py[co] | xargs -d"\n" --no-run-if-empty rm -f
	rm -rf .figleaf* html

.PHONY: test unit-test functional-test
test: unit-test functional-test

unit-test: Trac.egg-info
<<<<<<< HEAD
	PYTHONPATH=$(pythonpath) python ./trac/test.py --skip-functional-tests

functional-test: Trac.egg-info
	PYTHONPATH=$(pythonpath) python trac/tests/functional/__init__.py -v
=======
	python ./trac/test.py --skip-functional-tests

functional-test: Trac.egg-info
	python trac/tests/functional/__init__.py -v
>>>>>>> 897140ad

.PHONY: coverage
coverage: html/index.html

html/index.html: .figleaf.functional .figleaf.unittests
	figleaf2html --exclude-patterns=trac/tests/figleaf-exclude .figleaf.functional .figleaf.unittests

.figleaf.functional: Trac.egg-info
<<<<<<< HEAD
	PYTHONPATH=$(pythonpath) FIGLEAF=figleaf python trac/tests/functional/__init__.py -v
=======
	FIGLEAF=figleaf python trac/tests/functional/__init__.py -v
>>>>>>> 897140ad
	mv .figleaf .figleaf.functional

.figleaf.unittests: Trac.egg-info
	rm -f .figleaf .figleaf.unittests
<<<<<<< HEAD
	PYTHONPATH=$(pythonpath) figleaf ./trac/test.py --skip-functional-tests
	mv .figleaf .figleaf.unittests

Trac.egg-info:
	python setup.py egg_info


# Platform dependent
ifeq "$(OS)" "Windows_NT"
    pythonpath = "$$PYTHONPATH;$$PWD"
else
    pythonpath = $$PYTHONPATH:$$PWD
endif
=======
	figleaf ./trac/test.py --skip-functional-tests
	mv .figleaf .figleaf.unittests

Trac.egg-info: status
	python setup.py egg_info
>>>>>>> 897140ad
<|MERGE_RESOLUTION|>--- conflicted
+++ resolved
@@ -40,17 +40,10 @@
 test: unit-test functional-test
 
 unit-test: Trac.egg-info
-<<<<<<< HEAD
-	PYTHONPATH=$(pythonpath) python ./trac/test.py --skip-functional-tests
-
-functional-test: Trac.egg-info
-	PYTHONPATH=$(pythonpath) python trac/tests/functional/__init__.py -v
-=======
 	python ./trac/test.py --skip-functional-tests
 
 functional-test: Trac.egg-info
 	python trac/tests/functional/__init__.py -v
->>>>>>> 897140ad
 
 .PHONY: coverage
 coverage: html/index.html
@@ -59,33 +52,13 @@
 	figleaf2html --exclude-patterns=trac/tests/figleaf-exclude .figleaf.functional .figleaf.unittests
 
 .figleaf.functional: Trac.egg-info
-<<<<<<< HEAD
-	PYTHONPATH=$(pythonpath) FIGLEAF=figleaf python trac/tests/functional/__init__.py -v
-=======
 	FIGLEAF=figleaf python trac/tests/functional/__init__.py -v
->>>>>>> 897140ad
 	mv .figleaf .figleaf.functional
 
 .figleaf.unittests: Trac.egg-info
 	rm -f .figleaf .figleaf.unittests
-<<<<<<< HEAD
-	PYTHONPATH=$(pythonpath) figleaf ./trac/test.py --skip-functional-tests
-	mv .figleaf .figleaf.unittests
-
-Trac.egg-info:
-	python setup.py egg_info
-
-
-# Platform dependent
-ifeq "$(OS)" "Windows_NT"
-    pythonpath = "$$PYTHONPATH;$$PWD"
-else
-    pythonpath = $$PYTHONPATH:$$PWD
-endif
-=======
 	figleaf ./trac/test.py --skip-functional-tests
 	mv .figleaf .figleaf.unittests
 
 Trac.egg-info: status
 	python setup.py egg_info
->>>>>>> 897140ad
