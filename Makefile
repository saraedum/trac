--- conflicted
+++ resolved
@@ -74,7 +74,7 @@
 
   diff                show relevant changes after an update for all catalogs
   diff-xy             show relevant changes after an update for the xy locale
-  [vc=...]            variable containing the version control command to use 
+  [vc=...]            variable containing the version control command to use
 
   [locale=...]        variable for selecting a set of locales
 
@@ -247,20 +247,12 @@
 	@rm -f messages.mo
 
 stats-%:
-<<<<<<< HEAD
 	@$(foreach catalog,$(catalogs), \
 	    [ -e $(catalog.po) ] \
 	    && { echo -n "$(catalog.po): "; \
 	         msgfmt --statistics $(catalog.po); } \
 	    || echo "$(catalog.po) doesn't exist (make init-$(*))";)
 	@rm -f messages.mo
-=======
-	@echo -n "$(*) messages.po: "; msgfmt --statistics $(messages.po)
-	@[ -e $(messages-js.po) ] \
-	 && echo -n "$(*) messages-js.po: "; \
-	    msgfmt --statistics $(messages-js.po) \
-	 || echo "$(messages-js.po) doesn't exist (make init-$(*))"
->>>>>>> 0df97da7
 
 
 summary: $(addprefix summary-,$(locales))
@@ -277,7 +269,6 @@
     | sed -e 's/[^0-9]*\([0-9]*\) translated.*/\1/'
 endef
 
-<<<<<<< HEAD
 MESSAGES_TOTAL = \
     $(eval MESSAGES_TOTAL := ($(foreach catalog,$(catalogs), \
                                   $(shell $(untranslated-sh)) + ) 0)) \
@@ -289,23 +280,7 @@
 	          $(shell $(translated-sh)) + ) 0) * 100.0 \
 	       / $(MESSAGES_TOTAL))"
 	@rm -f messages.mo
-=======
-define compute_total_messages
-$(eval MESSAGES_TOTAL := \
-    ($(shell $(call untranslated-sh,$(messages.pot))) + \
-     $(shell $(call untranslated-sh,$(messages-js.pot)))))\
-$(info The catalog templates contain: $(MESSAGES_TOTAL) messages.)
-endef
-
-MESSAGES_TOTAL = $(compute_total_messages)$(MESSAGES_TOTAL)
-
-summary-%:
-	@python -c "print 'l10n/$(*): translations updated (%d%%)' \
-	    % (($(shell $(call translated-sh,$(messages.po))) \
-	      + $(shell $(call translated-sh,$(messages-js.po)))) * 100.0 \
-	      / $(MESSAGES_TOTAL))"
-
->>>>>>> 0df97da7
+
 
 diff: $(addprefix diff-,$(locales))
 
