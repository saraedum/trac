# -*- coding: utf-8 -*-
#
# Copyright (C) 2004-2009 Edgewall Software
# Copyright (C) 2004 Daniel Lundin <daniel@edgewall.com>
# Copyright (C) 2004-2006 Christopher Lenz <cmlenz@gmx.de>
# Copyright (C) 2006 Jonas Borgström <jonas@edgewall.com>
# Copyright (C) 2008 Matt Good <matt@matt-good.net>
# All rights reserved.
#
# This software is licensed as described in the file COPYING, which
# you should have received as part of this distribution. The terms
# are also available at http://trac.edgewall.org/wiki/TracLicense.
#
# This software consists of voluntary contributions made by many
# individuals. For the exact contribution history, see the revision
# history and logs, available at http://trac.edgewall.org/log/.
#
# Author: Daniel Lundin <daniel@edgewall.com>
#         Christopher Lenz <cmlenz@gmx.de>

from __future__ import with_statement

import time

from trac.admin.api import console_date_format
from trac.core import TracError, Component, implements
from trac.util import hex_entropy
from trac.util.text import print_table
from trac.util.translation import _
from trac.util.datefmt import format_date, parse_date, to_datetime, \
                              to_timestamp
from trac.admin.api import IAdminCommandProvider, AdminCommandError

UPDATE_INTERVAL = 3600 * 24 # Update session last_visit time stamp after 1 day
PURGE_AGE = 3600 * 24 * 90 # Purge session after 90 days idle
COOKIE_KEY = 'trac_session'


class DetachedSession(dict):
    def __init__(self, env, sid):
        dict.__init__(self)
        self.env = env
        self.sid = None
        if sid:
            self.get_session(sid, authenticated=True)
        else:
            self.authenticated = False
            self.last_visit = 0
            self._new = True
            self._old = {}

    def __setitem__(self, key, value):
        dict.__setitem__(self, key, unicode(value))

    def get_session(self, sid, authenticated=False):
        self.env.log.debug("Retrieving session for ID %r", sid)

<<<<<<< HEAD
        with self.env.db_query as db:
            self.sid = sid
            self.authenticated = authenticated

            for last_visit, in db("""
                    SELECT last_visit FROM session
                    WHERE sid=%s AND authenticated=%s
                    """, (sid, int(authenticated))):
                self._new = False
                self.last_visit = int(last_visit or 0)

                for name, value in db("""
                        SELECT name, value FROM session_attribute
                        WHERE sid=%s and authenticated=%s
                        """, (sid, int(authenticated))):
                    self[name] = value
                self._old.update(self)
                break
=======
        self.sid = sid
        self.authenticated = authenticated
        self.clear()

        cursor.execute("""
            SELECT last_visit FROM session WHERE sid=%s AND authenticated=%s
            """, (sid, int(authenticated)))
        row = cursor.fetchone()
        if not row:
            self.last_visit = 0
            self._new = True
            self._old = {}
            return
        self._new = False
        self.last_visit = int(row[0] or 0)

        cursor.execute("""
            SELECT name,value FROM session_attribute
            WHERE sid=%s and authenticated=%s
            """, (sid, int(authenticated)))
        self.update(cursor)
        self._old = self.copy()
>>>>>>> 2b506439

    def save(self):
        if not self._old and not self.items():
            # The session doesn't have associated data, so there's no need to
            # persist it
            return

        authenticated = int(self.authenticated)
        now = int(time.time())

<<<<<<< HEAD
        with self.env.db_transaction as db:
=======
        @self.env.with_transaction()
        def save_session(db):
            cursor = db.cursor()
>>>>>>> 2b506439
            if self._new:
                self.last_visit = now
                self._new = False
                # The session might already exist even if _new is True since
                # it could have been created by a concurrent request (#3563).
                try:
                    db("""INSERT INTO session (sid, last_visit, authenticated)
                          VALUES (%s,%s,%s)
                          """, (self.sid, self.last_visit, authenticated))
                except Exception:
                    self.env.log.warning('Session %s already exists', self.sid)
                    db.rollback()
                    return
            if self._old != self:
                attrs = [(self.sid, authenticated, k, v) 
                         for k, v in self.items()]
                db("""DELETE FROM session_attribute
                      WHERE sid=%s AND authenticated=%s
                      """, (self.sid, authenticated))
                self._old = dict(self.items())
                if attrs:
                    db("""INSERT INTO session_attribute
                             (sid, authenticated, name, value)
                          VALUES (%s, %s, %s, %s)
                          """, attrs)
                elif not authenticated:
                    # No need to keep around empty unauthenticated sessions
                    db("DELETE FROM session WHERE sid=%s AND authenticated=0",
                       (self.sid,))
                    return
            # Update the session last visit time if it is over an hour old,
            # so that session doesn't get purged
            if now - self.last_visit > UPDATE_INTERVAL:
                self.last_visit = now
                self.env.log.info("Refreshing session %s", self.sid)
                db("""UPDATE session SET last_visit=%s
                      WHERE sid=%s AND authenticated=%s
                      """, (self.last_visit, self.sid, authenticated))
                # Purge expired sessions. We do this only when the session was
                # changed as to minimize the purging.
                mintime = now - PURGE_AGE
                self.env.log.debug('Purging old, expired, sessions.')
                db("""DELETE FROM session_attribute
                      WHERE authenticated=0 AND sid IN (
                          SELECT sid FROM session 
                          WHERE authenticated=0 AND last_visit < %s
                      )
                      """, (mintime,))
                db("""DELETE FROM session
                      WHERE authenticated=0 AND last_visit < %s
                      """, (mintime,))


class Session(DetachedSession):
    """Basic session handling and per-session storage."""

    def __init__(self, env, req):
        super(Session, self).__init__(env, None)
        self.req = req
        if req.authname == 'anonymous':
            if not req.incookie.has_key(COOKIE_KEY):
                self.sid = hex_entropy(24)
                self.bake_cookie()
            else:
                sid = req.incookie[COOKIE_KEY].value
                self.get_session(sid)
        else:
            if req.incookie.has_key(COOKIE_KEY):
                sid = req.incookie[COOKIE_KEY].value
                self.promote_session(sid)
            self.get_session(req.authname, authenticated=True)

    def bake_cookie(self, expires=PURGE_AGE):
        assert self.sid, 'Session ID not set'
        self.req.outcookie[COOKIE_KEY] = self.sid
        self.req.outcookie[COOKIE_KEY]['path'] = self.req.base_path or '/'
        self.req.outcookie[COOKIE_KEY]['expires'] = expires
        if self.env.secure_cookies:
            self.req.outcookie[COOKIE_KEY]['secure'] = True

    def get_session(self, sid, authenticated=False):
        refresh_cookie = False

        if self.sid and sid != self.sid:
            refresh_cookie = True

        super(Session, self).get_session(sid, authenticated)
        if self.last_visit and time.time() - self.last_visit > UPDATE_INTERVAL:
            refresh_cookie = True

        # Refresh the session cookie if this is the first visit after a day
        if not authenticated and refresh_cookie:
            self.bake_cookie()

    def change_sid(self, new_sid):
        assert self.req.authname == 'anonymous', \
               'Cannot change ID of authenticated session'
        assert new_sid, 'Session ID cannot be empty'
        if new_sid == self.sid:
            return
        with self.env.db_transaction as db:
            if db("SELECT sid FROM session WHERE sid=%s", (new_sid,)):
                raise TracError(_("Session '%(id)s' already exists. "
                                  "Please choose a different session ID.",
                                  id=new_sid),
                                _("Error renaming session"))
            self.env.log.debug("Changing session ID %s to %s", self.sid,
                               new_sid)
            db("UPDATE session SET sid=%s WHERE sid=%s AND authenticated=0",
               (new_sid, self.sid))
            db("""UPDATE session_attribute SET sid=%s 
                  WHERE sid=%s and authenticated=0
                  """, (new_sid, self.sid))
        self.sid = new_sid
        self.bake_cookie()

    def promote_session(self, sid):
        """Promotes an anonymous session to an authenticated session, if there
        is no preexisting session data for that user name.
        """
        assert self.req.authname != 'anonymous', \
               "Cannot promote session of anonymous user"

        with self.env.db_transaction as db:
            authenticated_flags = [authenticated for authenticated, in db(
                "SELECT authenticated FROM session WHERE sid=%s OR sid=%s",
                (sid, self.req.authname))]
            
            if len(authenticated_flags) == 2:
                # There's already an authenticated session for the user,
                # we simply delete the anonymous session
                db("DELETE FROM session WHERE sid=%s AND authenticated=0",
                   (sid,))
                db("""DELETE FROM session_attribute
                      WHERE sid=%s AND authenticated=0
                      """, (sid,))
            elif len(authenticated_flags) == 1:
                if not authenticated_flags[0]:
                    # Update the anomymous session records so the session ID
                    # becomes the user name, and set the authenticated flag.
                    self.env.log.debug("Promoting anonymous session %s to "
                                       "authenticated session for user %s",
                                       sid, self.req.authname)
                    db("""UPDATE session SET sid=%s, authenticated=1
                          WHERE sid=%s AND authenticated=0
                          """, (self.req.authname, sid))
                    db("""UPDATE session_attribute SET sid=%s, authenticated=1
                          WHERE sid=%s
                          """, (self.req.authname, sid))
            else:
                # we didn't have an anonymous session for this sid
                db("""INSERT INTO session (sid, last_visit, authenticated)
                      VALUES (%s, %s, 1)
                      """, (self.req.authname, int(time.time())))
        self._new = False

        self.sid = sid
        self.bake_cookie(0) # expire the cookie


class SessionAdmin(Component):
    """trac-admin command provider for session management"""

    implements(IAdminCommandProvider)

    def get_admin_commands(self):
        yield ('session list', '[sid[:0|1]] [...]',
               """List the name and email for the given sids

               Specifying the sid 'anonymous' lists all unauthenticated
               sessions, and 'authenticated' all authenticated sessions.
               '*' lists all sessions, and is the default if no sids are
               given.
               
               An sid suffix ':0' operates on an unauthenticated session with
               the given sid, and a suffix ':1' on an authenticated session
               (the default).""",
               self._complete_list, self._do_list)

        yield ('session add', '<sid[:0|1]> [name] [email]',
               """Create a session for the given sid

               Populates the name and email attributes for the given session.
               Adding a suffix ':0' to the sid makes the session
               unauthenticated, and a suffix ':1' makes it authenticated (the
               default if no suffix is specified).""",
               None, self._do_add)

        yield ('session set', '<name|email> <sid[:0|1]> <value>',
               """Set the name or email attribute of the given sid
               
               An sid suffix ':0' operates on an unauthenticated session with
               the given sid, and a suffix ':1' on an authenticated session
               (the default).""",
               self._complete_set, self._do_set)

        yield ('session delete', '<sid[:0|1]> [...]',
               """Delete the session of the specified sid

               An sid suffix ':0' operates on an unauthenticated session with
               the given sid, and a suffix ':1' on an authenticated session
               (the default). Specifying the sid 'anonymous' will delete all
               anonymous sessions.""",
               self._complete_delete, self._do_delete)

        yield ('session purge', '<age>',
               """Purge all anonymous sessions older than the given age

               Age may be specified as a relative time like "90 days ago", or
               in YYYYMMDD format.""",
               None, self._do_purge)

    def _split_sid(self, sid):
        if sid.endswith(':0'):
            return (sid[:-2], 0)
        elif sid.endswith(':1'):
            return (sid[:-2], 1)
        else:
            return (sid, 1)

    def _get_sids(self):
        rows = self.env.db_query("SELECT sid, authenticated FROM session")
        return ['%s:%d' % (sid, auth) for sid, auth in rows]

    def _get_list(self, sids):
        all_anon = 'anonymous' in sids or '*' in sids
        all_auth = 'authenticated' in sids or '*' in sids
        sids = set(self._split_sid(sid) for sid in sids
                   if sid not in ('anonymous', 'authenticated', '*'))
        rows = self.env.db_query("""
            SELECT DISTINCT s.sid, s.authenticated, s.last_visit,
                            n.value, e.value
            FROM session AS s
              LEFT JOIN session_attribute AS n
                ON (n.sid=s.sid AND n.authenticated=s.authenticated
                    AND n.name='name')
              LEFT JOIN session_attribute AS e
                ON (e.sid=s.sid AND e.authenticated=s.authenticated
                    AND e.name='email')
            ORDER BY s.sid, s.authenticated
            """)
        for sid, authenticated, last_visit, name, email in rows:
            if all_anon and not authenticated or all_auth and authenticated \
                    or (sid, authenticated) in sids:
                yield (sid, authenticated, last_visit, name, email)

    def _complete_list(self, args):
        all_sids = self._get_sids() + ['*', 'anonymous', 'authenticated']
        return set(all_sids) - set(args)

    def _complete_set(self, args):
        if len(args) == 1:
            return ['name', 'email']
        elif len(args) == 2:
            return self._get_sids()

    def _complete_delete(self, args):
        all_sids = self._get_sids() + ['anonymous']
        return set(all_sids) - set(args)

    def _do_list(self, *sids):
        if not sids:
            sids = ['*']
        print_table([(r[0], r[1], format_date(to_datetime(r[2]),
                                              console_date_format),
                      r[3], r[4])
                     for r in self._get_list(sids)],
                    [_('SID'), _('Auth'), _('Last Visit'), _('Name'),
                     _('Email')])
        
    def _do_add(self, sid, name=None, email=None):
        sid, authenticated = self._split_sid(sid)
        with self.env.db_transaction as db:
            try:
                db("INSERT INTO session VALUES (%s, %s, %s)",
                   (sid, authenticated, int(time.time())))
            except Exception:
                raise AdminCommandError(_("Session '%(sid)s' already exists",
                                          sid=sid))
            if name is not None:
                db("INSERT INTO session_attribute VALUES (%s,%s,'name',%s)",
                    (sid, authenticated, name))
            if email is not None:
                db("INSERT INTO session_attribute VALUES (%s,%s,'email',%s)",
                    (sid, authenticated, email))

    def _do_set(self, attr, sid, val):
        if attr not in ('name', 'email'):
            raise AdminCommandError(_("Invalid attribute '%(attr)s'",
                                      attr=attr))
        sid, authenticated = self._split_sid(sid)
        with self.env.db_transaction as db:
            if not db("""SELECT sid FROM session
                         WHERE sid=%s AND authenticated=%s""",
                         (sid, authenticated)):
                raise AdminCommandError(_("Session '%(sid)s' not found",
                                          sid=sid))
            db("""
                DELETE FROM session_attribute
                WHERE sid=%s AND authenticated=%s AND name=%s
                """, (sid, authenticated, attr))
            db("INSERT INTO session_attribute VALUES (%s, %s, %s, %s)",
               (sid, authenticated, attr, val))

    def _do_delete(self, *sids):
        with self.env.db_transaction as db:
            for sid in sids:
                sid, authenticated = self._split_sid(sid)
                if sid == 'anonymous':
                    db("DELETE FROM session_attribute WHERE authenticated=0")
                    db("DELETE FROM session WHERE authenticated=0")
                else:
                    db("""
                        DELETE FROM session_attribute
                        WHERE sid=%s AND authenticated=%s
                        """, (sid, authenticated))
                    db("""
                        DELETE FROM session
                        WHERE sid=%s AND authenticated=%s
                        """, (sid, authenticated))

    def _do_purge(self, age):
        when = parse_date(age)
        with self.env.db_transaction as db:
            ts = to_timestamp(when)
            db("""
                DELETE FROM session_attribute
                WHERE authenticated=0
                      AND sid IN (SELECT sid FROM session
                                  WHERE authenticated=0 AND last_visit<%s)
                """, (ts,))
            db("""
                DELETE FROM session
                WHERE authenticated=0 AND last_visit<%s
                """, (ts,))<|MERGE_RESOLUTION|>--- conflicted
+++ resolved
@@ -55,10 +55,10 @@
     def get_session(self, sid, authenticated=False):
         self.env.log.debug("Retrieving session for ID %r", sid)
 
-<<<<<<< HEAD
         with self.env.db_query as db:
             self.sid = sid
             self.authenticated = authenticated
+            self.clear()
 
             for last_visit, in db("""
                     SELECT last_visit FROM session
@@ -66,38 +66,16 @@
                     """, (sid, int(authenticated))):
                 self._new = False
                 self.last_visit = int(last_visit or 0)
-
-                for name, value in db("""
-                        SELECT name, value FROM session_attribute
-                        WHERE sid=%s and authenticated=%s
-                        """, (sid, int(authenticated))):
-                    self[name] = value
-                self._old.update(self)
+                self.update(db("""
+                    SELECT name, value FROM session_attribute
+                    WHERE sid=%s and authenticated=%s
+                    """, (sid, int(authenticated))))
+                self._old = self.copy()
                 break
-=======
-        self.sid = sid
-        self.authenticated = authenticated
-        self.clear()
-
-        cursor.execute("""
-            SELECT last_visit FROM session WHERE sid=%s AND authenticated=%s
-            """, (sid, int(authenticated)))
-        row = cursor.fetchone()
-        if not row:
-            self.last_visit = 0
-            self._new = True
-            self._old = {}
-            return
-        self._new = False
-        self.last_visit = int(row[0] or 0)
-
-        cursor.execute("""
-            SELECT name,value FROM session_attribute
-            WHERE sid=%s and authenticated=%s
-            """, (sid, int(authenticated)))
-        self.update(cursor)
-        self._old = self.copy()
->>>>>>> 2b506439
+            else:
+                self.last_visit = 0
+                self._new = True
+                self._old = {}
 
     def save(self):
         if not self._old and not self.items():
@@ -108,13 +86,7 @@
         authenticated = int(self.authenticated)
         now = int(time.time())
 
-<<<<<<< HEAD
-        with self.env.db_transaction as db:
-=======
-        @self.env.with_transaction()
-        def save_session(db):
-            cursor = db.cursor()
->>>>>>> 2b506439
+        with self.env.db_transaction as db:
             if self._new:
                 self.last_visit = now
                 self._new = False
