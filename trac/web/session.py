# -*- coding: utf-8 -*-
#
# Copyright (C) 2004-2009 Edgewall Software
# Copyright (C) 2004 Daniel Lundin <daniel@edgewall.com>
# Copyright (C) 2004-2006 Christopher Lenz <cmlenz@gmx.de>
# Copyright (C) 2006 Jonas Borgström <jonas@edgewall.com>
# Copyright (C) 2008 Matt Good <matt@matt-good.net>
# All rights reserved.
#
# This software is licensed as described in the file COPYING, which
# you should have received as part of this distribution. The terms
# are also available at http://trac.edgewall.org/wiki/TracLicense.
#
# This software consists of voluntary contributions made by many
# individuals. For the exact contribution history, see the revision
# history and logs, available at http://trac.edgewall.org/log/.
#
# Author: Daniel Lundin <daniel@edgewall.com>
#         Christopher Lenz <cmlenz@gmx.de>

from __future__ import with_statement

import time

from trac.admin.api import console_date_format
from trac.core import TracError, Component, implements
from trac.util import hex_entropy
from trac.util.text import print_table
from trac.util.translation import _
from trac.util.datefmt import format_date, parse_date, to_datetime, \
                              to_timestamp
from trac.admin.api import IAdminCommandProvider, AdminCommandError

UPDATE_INTERVAL = 3600 * 24 # Update session last_visit time stamp after 1 day
PURGE_AGE = 3600 * 24 * 90 # Purge session after 90 days idle
COOKIE_KEY = 'trac_session'

# Note: as we often manipulate both the `session` and the
#       `session_attribute` tables, there's a possibility of table
#       deadlocks (#9705). We try to prevent them to happen by always
#       accessing the tables in the same order within the transaction,
#       first `session`, then `session_attribute`.

class DetachedSession(dict):
    def __init__(self, env, sid):
        dict.__init__(self)
        self.env = env
        self.sid = None
        if sid:
            self.get_session(sid, authenticated=True)
        else:
            self.authenticated = False
            self.last_visit = 0
            self._new = True
            self._old = {}

    def __setitem__(self, key, value):
        dict.__setitem__(self, key, unicode(value))

    def get_session(self, sid, authenticated=False):
        self.env.log.debug("Retrieving session for ID %r", sid)

        with self.env.db_query as db:
            self.sid = sid
            self.authenticated = authenticated
            self.clear()

            for last_visit, in db("""
                    SELECT last_visit FROM session
                    WHERE sid=%s AND authenticated=%s
                    """, (sid, int(authenticated))):
                self._new = False
                self.last_visit = int(last_visit or 0)
                self.update(db("""
                    SELECT name, value FROM session_attribute
                    WHERE sid=%s and authenticated=%s
                    """, (sid, int(authenticated))))
                self._old = self.copy()
                break
            else:
                self.last_visit = 0
                self._new = True
                self._old = {}

    def save(self):
        items = self.items()
        if not self._old and not items:
            # The session doesn't have associated data, so there's no need to
            # persist it
            return

        authenticated = int(self.authenticated)
        now = int(time.time())

<<<<<<< HEAD
        with self.env.db_transaction as db:
=======
        # We can't do the session management in one big transaction,
        # as the intertwined changes to both the session and
        # session_attribute tables are prone to deadlocks (#9705).
        # Therefore we first we save the current session, then we
        # eventually purge the tables.
        
        session_saved = [False]

        @self.env.with_transaction()
        def save_session(db):
            cursor = db.cursor()

            # Try to save the session if it's a new one. A failure to
            # do so is not critical but we nevertheless skip the
            # following steps.

>>>>>>> a60baa07
            if self._new:
                self.last_visit = now
                self._new = False
                # The session might already exist even if _new is True since
                # it could have been created by a concurrent request (#3563).
                try:
                    db("""INSERT INTO session (sid, last_visit, authenticated)
                          VALUES (%s,%s,%s)
                          """, (self.sid, self.last_visit, authenticated))
                except Exception:
                    self.env.log.warning('Session %s already exists', self.sid)
                    db.rollback()
                    return

            # Remove former values for session_attribute and save the
            # new ones. The last concurrent request to do so "wins".

            if self._old != self:
<<<<<<< HEAD
                attrs = [(self.sid, authenticated, k, v) 
                         for k, v in self.items()]
                db("""DELETE FROM session_attribute
                      WHERE sid=%s AND authenticated=%s
                      """, (self.sid, authenticated))
                self._old = dict(self.items())
                if attrs:
                    db("""INSERT INTO session_attribute
                             (sid, authenticated, name, value)
                          VALUES (%s, %s, %s, %s)
                          """, attrs)
                elif not authenticated:
                    # No need to keep around empty unauthenticated sessions
                    db("DELETE FROM session WHERE sid=%s AND authenticated=0",
                       (self.sid,))
                    return
            # Update the session last visit time if it is over an hour old,
            # so that session doesn't get purged
            if now - self.last_visit > UPDATE_INTERVAL:
                self.last_visit = now
                self.env.log.info("Refreshing session %s", self.sid)
                db("""UPDATE session SET last_visit=%s
                      WHERE sid=%s AND authenticated=%s
                      """, (self.last_visit, self.sid, authenticated))
                # Purge expired sessions. We do this only when the session was
                # changed as to minimize the purging.
=======
                if not items and not authenticated:
                    # No need to keep around empty unauthenticated sessions
                    cursor.execute("""
                        DELETE FROM session WHERE sid=%s AND authenticated=0
                        """, (self.sid,))
                cursor.execute("""
                    DELETE FROM session_attribute
                    WHERE sid=%s AND authenticated=%s
                    """, (self.sid, authenticated))
                self._old = dict(self.items())
                cursor.executemany("""
                    INSERT INTO session_attribute
                      (sid,authenticated,name,value)
                    VALUES (%s,%s,%s,%s)
                    """, [(self.sid, authenticated, k, v) for k, v in items])
                session_saved[0] = True

        # Purge expired sessions. We do this only when the session was
        # changed as to minimize the purging.

        if session_saved[0] and now - self.last_visit > UPDATE_INTERVAL:
            self.last_visit = now

            @self.env.with_transaction()
            def purge_sessions(db):
                cursor = db.cursor()
                # Update the session last visit time if it is over an
                # hour old, so that session doesn't get purged
                self.env.log.info("Refreshing session %s", self.sid)
                cursor.execute("""
                    UPDATE session SET last_visit=%s
                    WHERE sid=%s AND authenticated=%s
                    """, (self.last_visit, self.sid, authenticated))
>>>>>>> a60baa07
                mintime = now - PURGE_AGE
                self.env.log.debug('Purging old, expired, sessions.')
                db("""DELETE FROM session_attribute
                      WHERE authenticated=0 AND sid IN (
                          SELECT sid FROM session 
                          WHERE authenticated=0 AND last_visit < %s
                      )
                      """, (mintime,))
                db("""DELETE FROM session
                      WHERE authenticated=0 AND last_visit < %s
                      """, (mintime,))


class Session(DetachedSession):
    """Basic session handling and per-session storage."""

    def __init__(self, env, req):
        super(Session, self).__init__(env, None)
        self.req = req
        if req.authname == 'anonymous':
            if not req.incookie.has_key(COOKIE_KEY):
                self.sid = hex_entropy(24)
                self.bake_cookie()
            else:
                sid = req.incookie[COOKIE_KEY].value
                self.get_session(sid)
        else:
            if req.incookie.has_key(COOKIE_KEY):
                sid = req.incookie[COOKIE_KEY].value
                self.promote_session(sid)
            self.get_session(req.authname, authenticated=True)

    def bake_cookie(self, expires=PURGE_AGE):
        assert self.sid, 'Session ID not set'
        self.req.outcookie[COOKIE_KEY] = self.sid
        self.req.outcookie[COOKIE_KEY]['path'] = self.req.base_path or '/'
        self.req.outcookie[COOKIE_KEY]['expires'] = expires
        if self.env.secure_cookies:
            self.req.outcookie[COOKIE_KEY]['secure'] = True

    def get_session(self, sid, authenticated=False):
        refresh_cookie = False

        if self.sid and sid != self.sid:
            refresh_cookie = True

        super(Session, self).get_session(sid, authenticated)
        if self.last_visit and time.time() - self.last_visit > UPDATE_INTERVAL:
            refresh_cookie = True

        # Refresh the session cookie if this is the first visit after a day
        if not authenticated and refresh_cookie:
            self.bake_cookie()

    def change_sid(self, new_sid):
        assert self.req.authname == 'anonymous', \
               'Cannot change ID of authenticated session'
        assert new_sid, 'Session ID cannot be empty'
        if new_sid == self.sid:
            return
        with self.env.db_transaction as db:
            if db("SELECT sid FROM session WHERE sid=%s", (new_sid,)):
                raise TracError(_("Session '%(id)s' already exists. "
                                  "Please choose a different session ID.",
                                  id=new_sid),
                                _("Error renaming session"))
            self.env.log.debug("Changing session ID %s to %s", self.sid,
                               new_sid)
            db("UPDATE session SET sid=%s WHERE sid=%s AND authenticated=0",
               (new_sid, self.sid))
            db("""UPDATE session_attribute SET sid=%s 
                  WHERE sid=%s and authenticated=0
                  """, (new_sid, self.sid))
        self.sid = new_sid
        self.bake_cookie()

    def promote_session(self, sid):
        """Promotes an anonymous session to an authenticated session, if there
        is no preexisting session data for that user name.
        """
        assert self.req.authname != 'anonymous', \
               "Cannot promote session of anonymous user"

        with self.env.db_transaction as db:
            authenticated_flags = [authenticated for authenticated, in db(
                "SELECT authenticated FROM session WHERE sid=%s OR sid=%s",
                (sid, self.req.authname))]
            
            if len(authenticated_flags) == 2:
                # There's already an authenticated session for the user,
                # we simply delete the anonymous session
                db("DELETE FROM session WHERE sid=%s AND authenticated=0",
                   (sid,))
                db("""DELETE FROM session_attribute
                      WHERE sid=%s AND authenticated=0
                      """, (sid,))
            elif len(authenticated_flags) == 1:
                if not authenticated_flags[0]:
                    # Update the anomymous session records so the session ID
                    # becomes the user name, and set the authenticated flag.
                    self.env.log.debug("Promoting anonymous session %s to "
                                       "authenticated session for user %s",
                                       sid, self.req.authname)
                    db("""UPDATE session SET sid=%s, authenticated=1
                          WHERE sid=%s AND authenticated=0
                          """, (self.req.authname, sid))
                    db("""UPDATE session_attribute SET sid=%s, authenticated=1
                          WHERE sid=%s
                          """, (self.req.authname, sid))
            else:
                # we didn't have an anonymous session for this sid
                db("""INSERT INTO session (sid, last_visit, authenticated)
                      VALUES (%s, %s, 1)
                      """, (self.req.authname, int(time.time())))
        self._new = False

        self.sid = sid
        self.bake_cookie(0) # expire the cookie


class SessionAdmin(Component):
    """trac-admin command provider for session management"""

    implements(IAdminCommandProvider)

    def get_admin_commands(self):
        yield ('session list', '[sid[:0|1]] [...]',
               """List the name and email for the given sids

               Specifying the sid 'anonymous' lists all unauthenticated
               sessions, and 'authenticated' all authenticated sessions.
               '*' lists all sessions, and is the default if no sids are
               given.
               
               An sid suffix ':0' operates on an unauthenticated session with
               the given sid, and a suffix ':1' on an authenticated session
               (the default).""",
               self._complete_list, self._do_list)

        yield ('session add', '<sid[:0|1]> [name] [email]',
               """Create a session for the given sid

               Populates the name and email attributes for the given session.
               Adding a suffix ':0' to the sid makes the session
               unauthenticated, and a suffix ':1' makes it authenticated (the
               default if no suffix is specified).""",
               None, self._do_add)

        yield ('session set', '<name|email> <sid[:0|1]> <value>',
               """Set the name or email attribute of the given sid
               
               An sid suffix ':0' operates on an unauthenticated session with
               the given sid, and a suffix ':1' on an authenticated session
               (the default).""",
               self._complete_set, self._do_set)

        yield ('session delete', '<sid[:0|1]> [...]',
               """Delete the session of the specified sid

               An sid suffix ':0' operates on an unauthenticated session with
               the given sid, and a suffix ':1' on an authenticated session
               (the default). Specifying the sid 'anonymous' will delete all
               anonymous sessions.""",
               self._complete_delete, self._do_delete)

        yield ('session purge', '<age>',
               """Purge all anonymous sessions older than the given age

               Age may be specified as a relative time like "90 days ago", or
               in YYYYMMDD format.""",
               None, self._do_purge)

    def _split_sid(self, sid):
        if sid.endswith(':0'):
            return (sid[:-2], 0)
        elif sid.endswith(':1'):
            return (sid[:-2], 1)
        else:
            return (sid, 1)

    def _get_sids(self):
        rows = self.env.db_query("SELECT sid, authenticated FROM session")
        return ['%s:%d' % (sid, auth) for sid, auth in rows]

    def _get_list(self, sids):
        all_anon = 'anonymous' in sids or '*' in sids
        all_auth = 'authenticated' in sids or '*' in sids
        sids = set(self._split_sid(sid) for sid in sids
                   if sid not in ('anonymous', 'authenticated', '*'))
        rows = self.env.db_query("""
            SELECT DISTINCT s.sid, s.authenticated, s.last_visit,
                            n.value, e.value
            FROM session AS s
              LEFT JOIN session_attribute AS n
                ON (n.sid=s.sid AND n.authenticated=s.authenticated
                    AND n.name='name')
              LEFT JOIN session_attribute AS e
                ON (e.sid=s.sid AND e.authenticated=s.authenticated
                    AND e.name='email')
            ORDER BY s.sid, s.authenticated
            """)
        for sid, authenticated, last_visit, name, email in rows:
            if all_anon and not authenticated or all_auth and authenticated \
                    or (sid, authenticated) in sids:
                yield (sid, authenticated, last_visit, name, email)

    def _complete_list(self, args):
        all_sids = self._get_sids() + ['*', 'anonymous', 'authenticated']
        return set(all_sids) - set(args)

    def _complete_set(self, args):
        if len(args) == 1:
            return ['name', 'email']
        elif len(args) == 2:
            return self._get_sids()

    def _complete_delete(self, args):
        all_sids = self._get_sids() + ['anonymous']
        return set(all_sids) - set(args)

    def _do_list(self, *sids):
        if not sids:
            sids = ['*']
        print_table([(r[0], r[1], format_date(to_datetime(r[2]),
                                              console_date_format),
                      r[3], r[4])
                     for r in self._get_list(sids)],
                    [_('SID'), _('Auth'), _('Last Visit'), _('Name'),
                     _('Email')])
        
    def _do_add(self, sid, name=None, email=None):
        sid, authenticated = self._split_sid(sid)
        with self.env.db_transaction as db:
            try:
                db("INSERT INTO session VALUES (%s, %s, %s)",
                   (sid, authenticated, int(time.time())))
            except Exception:
                raise AdminCommandError(_("Session '%(sid)s' already exists",
                                          sid=sid))
            if name is not None:
                db("INSERT INTO session_attribute VALUES (%s,%s,'name',%s)",
                    (sid, authenticated, name))
            if email is not None:
                db("INSERT INTO session_attribute VALUES (%s,%s,'email',%s)",
                    (sid, authenticated, email))

    def _do_set(self, attr, sid, val):
        if attr not in ('name', 'email'):
            raise AdminCommandError(_("Invalid attribute '%(attr)s'",
                                      attr=attr))
        sid, authenticated = self._split_sid(sid)
        with self.env.db_transaction as db:
            if not db("""SELECT sid FROM session
                         WHERE sid=%s AND authenticated=%s""",
                         (sid, authenticated)):
                raise AdminCommandError(_("Session '%(sid)s' not found",
                                          sid=sid))
            db("""
                DELETE FROM session_attribute
                WHERE sid=%s AND authenticated=%s AND name=%s
                """, (sid, authenticated, attr))
            db("INSERT INTO session_attribute VALUES (%s, %s, %s, %s)",
               (sid, authenticated, attr, val))

    def _do_delete(self, *sids):
        with self.env.db_transaction as db:
            for sid in sids:
                sid, authenticated = self._split_sid(sid)
                if sid == 'anonymous':
<<<<<<< HEAD
                    db("DELETE FROM session_attribute WHERE authenticated=0")
                    db("DELETE FROM session WHERE authenticated=0")
                else:
                    db("""
                        DELETE FROM session_attribute
                        WHERE sid=%s AND authenticated=%s
                        """, (sid, authenticated))
                    db("""
                        DELETE FROM session
=======
                    cursor.execute("""
                        DELETE FROM session WHERE authenticated=0
                        """)
                    cursor.execute("""
                        DELETE FROM session_attribute WHERE authenticated=0
                        """)
                else:
                    cursor.execute("""
                        DELETE FROM session
                        WHERE sid=%s AND authenticated=%s
                        """, (sid, authenticated))
                    cursor.execute("""
                        DELETE FROM session_attribute
>>>>>>> a60baa07
                        WHERE sid=%s AND authenticated=%s
                        """, (sid, authenticated))

    def _do_purge(self, age):
        when = parse_date(age)
        with self.env.db_transaction as db:
            ts = to_timestamp(when)
<<<<<<< HEAD
            db("""
=======
            cursor.execute("""
                DELETE FROM session
                WHERE authenticated=0 AND last_visit<%s
                """, (ts,))
            cursor.execute("""
>>>>>>> a60baa07
                DELETE FROM session_attribute
                WHERE authenticated=0
                      AND sid IN (SELECT sid FROM session
                                  WHERE authenticated=0 AND last_visit<%s)
<<<<<<< HEAD
                """, (ts,))
            db("""
                DELETE FROM session
                WHERE authenticated=0 AND last_visit<%s
=======
>>>>>>> a60baa07
                """, (ts,))<|MERGE_RESOLUTION|>--- conflicted
+++ resolved
@@ -92,26 +92,19 @@
         authenticated = int(self.authenticated)
         now = int(time.time())
 
-<<<<<<< HEAD
-        with self.env.db_transaction as db:
-=======
         # We can't do the session management in one big transaction,
         # as the intertwined changes to both the session and
         # session_attribute tables are prone to deadlocks (#9705).
         # Therefore we first we save the current session, then we
         # eventually purge the tables.
-        
-        session_saved = [False]
-
-        @self.env.with_transaction()
-        def save_session(db):
-            cursor = db.cursor()
-
+
+        session_saved = False
+
+        with self.env.db_transaction as db:
             # Try to save the session if it's a new one. A failure to
             # do so is not critical but we nevertheless skip the
             # following steps.
-
->>>>>>> a60baa07
+            skip = False
             if self._new:
                 self.last_visit = now
                 self._new = False
@@ -124,74 +117,40 @@
                 except Exception:
                     self.env.log.warning('Session %s already exists', self.sid)
                     db.rollback()
-                    return
+                    skip = True
 
             # Remove former values for session_attribute and save the
             # new ones. The last concurrent request to do so "wins".
 
-            if self._old != self:
-<<<<<<< HEAD
-                attrs = [(self.sid, authenticated, k, v) 
-                         for k, v in self.items()]
+            if not skip and self._old != self:
+                if not items and not authenticated:
+                    # No need to keep around empty unauthenticated sessions
+                    db("DELETE FROM session WHERE sid=%s AND authenticated=0",
+                       (self.sid,))
                 db("""DELETE FROM session_attribute
                       WHERE sid=%s AND authenticated=%s
                       """, (self.sid, authenticated))
                 self._old = dict(self.items())
-                if attrs:
-                    db("""INSERT INTO session_attribute
-                             (sid, authenticated, name, value)
-                          VALUES (%s, %s, %s, %s)
-                          """, attrs)
-                elif not authenticated:
-                    # No need to keep around empty unauthenticated sessions
-                    db("DELETE FROM session WHERE sid=%s AND authenticated=0",
-                       (self.sid,))
-                    return
-            # Update the session last visit time if it is over an hour old,
-            # so that session doesn't get purged
-            if now - self.last_visit > UPDATE_INTERVAL:
-                self.last_visit = now
+                db("""
+                    INSERT INTO session_attribute
+                      (sid,authenticated,name,value)
+                    VALUES (%s,%s,%s,%s)
+                    """, [(self.sid, authenticated, k, v) for k, v in items])
+                session_saved = True
+
+        # Purge expired sessions. We do this only when the session was
+        # changed as to minimize the purging.
+
+        if session_saved and now - self.last_visit > UPDATE_INTERVAL:
+            self.last_visit = now
+
+            with self.env.db_transaction as db:
+                # Update the session last visit time if it is over an
+                # hour old, so that session doesn't get purged
                 self.env.log.info("Refreshing session %s", self.sid)
                 db("""UPDATE session SET last_visit=%s
                       WHERE sid=%s AND authenticated=%s
                       """, (self.last_visit, self.sid, authenticated))
-                # Purge expired sessions. We do this only when the session was
-                # changed as to minimize the purging.
-=======
-                if not items and not authenticated:
-                    # No need to keep around empty unauthenticated sessions
-                    cursor.execute("""
-                        DELETE FROM session WHERE sid=%s AND authenticated=0
-                        """, (self.sid,))
-                cursor.execute("""
-                    DELETE FROM session_attribute
-                    WHERE sid=%s AND authenticated=%s
-                    """, (self.sid, authenticated))
-                self._old = dict(self.items())
-                cursor.executemany("""
-                    INSERT INTO session_attribute
-                      (sid,authenticated,name,value)
-                    VALUES (%s,%s,%s,%s)
-                    """, [(self.sid, authenticated, k, v) for k, v in items])
-                session_saved[0] = True
-
-        # Purge expired sessions. We do this only when the session was
-        # changed as to minimize the purging.
-
-        if session_saved[0] and now - self.last_visit > UPDATE_INTERVAL:
-            self.last_visit = now
-
-            @self.env.with_transaction()
-            def purge_sessions(db):
-                cursor = db.cursor()
-                # Update the session last visit time if it is over an
-                # hour old, so that session doesn't get purged
-                self.env.log.info("Refreshing session %s", self.sid)
-                cursor.execute("""
-                    UPDATE session SET last_visit=%s
-                    WHERE sid=%s AND authenticated=%s
-                    """, (self.last_visit, self.sid, authenticated))
->>>>>>> a60baa07
                 mintime = now - PURGE_AGE
                 self.env.log.debug('Purging old, expired, sessions.')
                 db("""DELETE FROM session_attribute
@@ -461,56 +420,29 @@
             for sid in sids:
                 sid, authenticated = self._split_sid(sid)
                 if sid == 'anonymous':
-<<<<<<< HEAD
+                    db("DELETE FROM session WHERE authenticated=0")
                     db("DELETE FROM session_attribute WHERE authenticated=0")
-                    db("DELETE FROM session WHERE authenticated=0")
                 else:
+                    db("""
+                        DELETE FROM session
+                        WHERE sid=%s AND authenticated=%s
+                        """, (sid, authenticated))
                     db("""
                         DELETE FROM session_attribute
                         WHERE sid=%s AND authenticated=%s
                         """, (sid, authenticated))
-                    db("""
-                        DELETE FROM session
-=======
-                    cursor.execute("""
-                        DELETE FROM session WHERE authenticated=0
-                        """)
-                    cursor.execute("""
-                        DELETE FROM session_attribute WHERE authenticated=0
-                        """)
-                else:
-                    cursor.execute("""
-                        DELETE FROM session
-                        WHERE sid=%s AND authenticated=%s
-                        """, (sid, authenticated))
-                    cursor.execute("""
-                        DELETE FROM session_attribute
->>>>>>> a60baa07
-                        WHERE sid=%s AND authenticated=%s
-                        """, (sid, authenticated))
 
     def _do_purge(self, age):
         when = parse_date(age)
         with self.env.db_transaction as db:
             ts = to_timestamp(when)
-<<<<<<< HEAD
             db("""
-=======
-            cursor.execute("""
                 DELETE FROM session
                 WHERE authenticated=0 AND last_visit<%s
                 """, (ts,))
-            cursor.execute("""
->>>>>>> a60baa07
+            db("""
                 DELETE FROM session_attribute
                 WHERE authenticated=0
                       AND sid IN (SELECT sid FROM session
                                   WHERE authenticated=0 AND last_visit<%s)
-<<<<<<< HEAD
-                """, (ts,))
-            db("""
-                DELETE FROM session
-                WHERE authenticated=0 AND last_visit<%s
-=======
->>>>>>> a60baa07
                 """, (ts,))