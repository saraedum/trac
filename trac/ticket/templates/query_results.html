<!--!
       groups    - a dict, where:
                     key       - is the value shared by all results in this group
                     value     - is the list of corresponding tickets

       headers   - a sequence of header structure:
                     .name     - field name for this header
                     .label    - what to display for this header

       fields    - dict of field name to field structure:
                     .label    - field label

       query     - the actual Query instance used to perform the query

-->
<div xmlns="http://www.w3.org/1999/xhtml"
     xmlns:py="http://genshi.edgewall.org/"
     xmlns:i18n="http://genshi.edgewall.org/i18n"
     xmlns:xi="http://www.w3.org/2001/XInclude">
  <h2 class="report-result" py:if="paginator.has_more_pages">
    Results <span class="numresults">(${paginator.displayed_items()})</span>
  </h2>
  <xi:include py:if="paginator.show_index" href="page_index.html" />
  <py:for each="group_index, (groupname, results) in enumerate(groups)">
<<<<<<< HEAD
    <h2 class="report-result" py:if="groupname"
        i18n:msg="grouplabel, groupname, count"
        py:with="grouplabel = fields[query.group].label;
                 groupname = authorinfo(groupname) if query.group in ('owner', 'reporter') else groupname;
                 count = ngettext('%(num)s match', '%(num)s matches', len(results))">
      ${grouplabel}: ${groupname} <span class="numrows">(${count})</span>
=======
    <h2 class="report-result" py:if="groupname is not None">
      ${fields[query.group].label}:
      ${query.group in ['owner', 'reporter'] and authorinfo(groupname) or groupname or _('None')}
      <span class="numrows">(${ngettext('%(num)s match', '%(num)s matches', len(results))})</span>
>>>>>>> c6fbedf2
    </h2>
    <table class="listing tickets">
      <thead>
        <tr>
          <th py:for="header in headers"
            class="$header.name${query.order == header.name and (query.desc and ' desc' or ' asc') or ''}">
            <?python asc = _('(ascending)'); desc = _('(descending)') ?>
            <a title="${_('Sort by %(col)s %(direction)s', col=header.label,
                          direction=(query.order == header.name and not query.desc and desc or asc))}"
               href="$header.href">${header.label}</a>
          </th>
        </tr>
      </thead>

      <tbody>
        <tr py:if="not results" class="even">
          <td colspan="${len(headers)}">
            No tickets found
          </td>
        </tr>
        <py:for each="idx, result in enumerate(results)">
          <py:with vars="ticket_context = context('ticket', result.id)">
            <py:if test="'TICKET_VIEW' in perm(ticket_context.resource)">

              <tr class="${idx % 2 and 'odd' or 'even'} prio${result.priority_value}${
                'added' in result and ' added' or ''}${
                'changed' in result and ' changed' or ''}${
                'removed' in result and ' removed' or ''}">
                <py:for each="idx, header in enumerate(headers)" py:choose="">
                  <py:with vars="name = header.name; value = result[name]">
                    <td py:when="name == 'id'" class="id"><a href="$result.href" title="View ticket"
                        class="${classes(closed=result.status == 'closed')}">#$result.id</a></td>
                    <td py:otherwise="" class="$name" py:choose="">
                      <a py:when="name == 'summary'" href="$result.href" title="View ticket">$value</a>
                      <py:when test="isinstance(value, datetime)">${dateinfo(value)}</py:when>
                      <py:when test="name == 'reporter'">${authorinfo(value)}</py:when>
                      <py:when test="name == 'cc'">${format_emails(ticket_context, value)}</py:when>
                      <py:when test="name == 'owner' and value">${authorinfo(value)}</py:when>
                      <py:when test="name == 'milestone'"><a py:if="value" title="View milestone" href="${href.milestone(value)}">${value}</a></py:when>
                      <py:when test="header.wikify">${wiki_to_oneliner(ticket_context, value)}</py:when>
                      <py:otherwise>$value</py:otherwise>
                    </td>
                  </py:with>
                </py:for>
              </tr>

              <py:with vars="result_rows = [t for t in row if result[t]]">
                <tr py:if="result_rows" class="fullrow">
                  <td colspan="${len(headers)}">
                    <p class="meta" i18n:msg="author, date">Reported by <strong>${authorinfo(result.reporter)}</strong>,
                      ${dateinfo(result.time)} ago.</p>
                  </td>
                </tr>
                <py:choose>
                  <tr py:when="ticket_context.resource in context" class="fullrow">
                    <td colspan="${len(headers)}">
                      <p class="meta"><em>(this ticket)</em></p>
                    </td>
                  </tr>
                  <tr py:otherwise="" py:for="r in result_rows" class="fullrow">
                    <th class="meta">${fields.get(r, {'label': r or 'none'}).label}</th>
                    <td colspan="${len(headers)-1}" xml:space="preserve">
                      ${wiki_to_html(ticket_context, result[r])}
                    </td>
                  </tr>
                </py:choose>
              </py:with>
            </py:if>
          </py:with>
        </py:for>
        <tr py:if="group_index == len(groups)-1 and last_group_is_partial">
          <td colspan="${len(headers)}">
            <i>(more results for this group on next page)</i>
          </td>
        </tr>
      </tbody>
    </table>
  </py:for>
  <xi:include py:if="paginator.show_index" href="page_index.html" />
</div>

<|MERGE_RESOLUTION|>--- conflicted
+++ resolved
@@ -22,19 +22,12 @@
   </h2>
   <xi:include py:if="paginator.show_index" href="page_index.html" />
   <py:for each="group_index, (groupname, results) in enumerate(groups)">
-<<<<<<< HEAD
-    <h2 class="report-result" py:if="groupname"
+    <h2 class="report-result" py:if="groupname is not None"
         i18n:msg="grouplabel, groupname, count"
         py:with="grouplabel = fields[query.group].label;
-                 groupname = authorinfo(groupname) if query.group in ('owner', 'reporter') else groupname;
+                 groupname = authorinfo(groupname) if query.group in ['owner', 'reporter'] else (groupname or _('None'));
                  count = ngettext('%(num)s match', '%(num)s matches', len(results))">
       ${grouplabel}: ${groupname} <span class="numrows">(${count})</span>
-=======
-    <h2 class="report-result" py:if="groupname is not None">
-      ${fields[query.group].label}:
-      ${query.group in ['owner', 'reporter'] and authorinfo(groupname) or groupname or _('None')}
-      <span class="numrows">(${ngettext('%(num)s match', '%(num)s matches', len(results))})</span>
->>>>>>> c6fbedf2
     </h2>
     <table class="listing tickets">
       <thead>
