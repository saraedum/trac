
msgid ""
msgstr ""
"Project-Id-Version: Trac 1.0\n"
"Report-Msgid-Bugs-To: trac-dev@googlegroups.com\n"
<<<<<<< HEAD
"POT-Creation-Date: 2013-01-27 11:21+0900\n"
"PO-Revision-Date: 2012-09-07 15:53+0200\n"
"Last-Translator: Itamar Ostricher <itamarost (at) gmail (dot) com>\n"
=======
"POT-Creation-Date: 2013-02-17 15:58+0100\n"
"PO-Revision-Date: 2010-09-29 18:44+0200\n"
"Last-Translator: Itamar Ostricher <itamarost@gmail.com>\n"
>>>>>>> aa1d9603
"Language-Team: he <LL@li.org>\n"
"Plural-Forms: nplurals=2; plural=(n!=1)\n"
"MIME-Version: 1.0\n"
"Content-Type: text/plain; charset=utf-8\n"
"Content-Transfer-Encoding: 8bit\n"
"Generated-By: Babel 0.9.6\n"

#: tracopt/mimeview/php.py:96
msgid ""
"You appear to be using the PHP CGI binary. Trac requires the CLI version "
"for syntax highlighting."
msgstr ""
"מסתמן שאתה משתמש בבינאריים של PHP CGI. טראק דורש את גרסת ה-CLI לטובת "
"הדגשת תחביר."

#: tracopt/ticket/clone.py:49
#, python-format
msgid "%(summary)s (cloned)"
msgstr "%(summary)s (משוכפל)"

#: tracopt/ticket/clone.py:53
#, python-format
msgid ""
"Cloned from #%(id)s:\n"
"----\n"
"%(description)s"
msgstr ""
"משוכפל מ#%(id)s:\n"
"----\n"
"%(description)s"

#: tracopt/ticket/clone.py:60
msgid "Clone"
msgstr "שכפול"

#: tracopt/ticket/clone.py:61
msgid "Create a copy of this ticket"
msgstr "צור עותק של טיקט זה"

#: tracopt/ticket/commit_updater.py:275
msgid ""
"Insert a changeset message into the output.\n"
"\n"
"This macro must be called using wiki processor syntax as follows:\n"
"{{{\n"
"{{{\n"
"#!CommitTicketReference repository=\"reponame\" revision=\"rev\"\n"
"}}}\n"
"}}}\n"
"where the arguments are the following:\n"
" - `repository`: the repository containing the changeset\n"
" - `revision`: the revision of the desired changeset"
msgstr ""
"הכנס הודעת קבוצת-שינויים לפלט.\n"
"\n"
"המאקרו הזה חייב להיקרא תוך שימוש בתחביר ויקי-processor באופן הבא:\n"
"{{{\n"
"{{{\n"
"#!CommitTicketReference repository=\"reponame\" revision=\"rev\"\n"
"}}}\n"
"}}}\n"
"כאשר הפרמטרים הם:\n"
" - `repository`: המצבור המכיל את קבוצת השינויים\n"
" - `revision`: המהדורה של קבוצת השינויים המבוקשת"

#: tracopt/ticket/deleter.py:73 tracopt/ticket/deleter.py:90
#: trac/ticket/templates/report_list.html:82
msgid "Delete"
msgstr "מחיקה"

#: tracopt/ticket/deleter.py:74 tracopt/ticket/templates/ticket_delete.html:42
msgid "Delete ticket"
msgstr "מחק טיקט"

#: tracopt/ticket/deleter.py:91
#, python-format
msgid "Delete comment %(num)s"
msgstr "מחק הערה %(num)s"

#: tracopt/ticket/deleter.py:140
#, python-format
msgid "The ticket #%(id)s has been deleted."
msgstr "הטיקט #%(id)s נמחק."

#: tracopt/ticket/deleter.py:147
#, python-format
msgid "The ticket comment %(num)s on ticket #%(id)s has been deleted."
msgstr "הערה מס' %(num)s בטיקט #%(id)s נמחקה."

#: tracopt/ticket/deleter.py:167
#, python-format
msgid "Comment %(num)s not found"
msgstr "הערה מס' %(num)s לא נמצאה"

#: tracopt/ticket/templates/ticket_delete.html:11
#, python-format
msgid "Delete Ticket #%(id)s"
msgstr "מחק טיקט #%(id)s"

#: tracopt/ticket/templates/ticket_delete.html:12
#: tracopt/ticket/templates/ticket_delete.html:48
#, python-format
msgid "Delete comment %(num)s on Ticket #%(id)s"
msgstr "מחק הערה %(num)s בטיקט #%(id)s"

#: tracopt/ticket/templates/ticket_delete.html:20
#, python-format
msgid "Delete [1:Ticket #%(id)s]"
msgstr "מחק [1:טיקט #%(id)s]"

#: tracopt/ticket/templates/ticket_delete.html:32
msgid "Are you sure you want to delete this ticket?"
msgstr "האם אתה בטוח שברצונך למחוק את הטיקט הזה?"

#: tracopt/ticket/templates/ticket_delete.html:33
#, python-format
msgid ""
"(comments: %(comments)s,\n"
"                 attachments: %(attachments)s)"
msgstr ""
"(הערות: %(comments)s,\n"
"                 קבצים מצורפים: %(attachments)s)"

#: tracopt/ticket/templates/ticket_delete.html:36
#: tracopt/ticket/templates/ticket_delete.html:61
#: trac/templates/attachment.html:70 trac/wiki/templates/wiki_delete.html:95
msgid "This is an irreversible operation."
msgstr "זוהי פעולה בלתי הפיכה."

#: tracopt/ticket/templates/ticket_delete.html:41
#: tracopt/ticket/templates/ticket_delete.html:65
#: trac/admin/templates/admin_components.html:55
#: trac/admin/templates/admin_enums.html:24
#: trac/admin/templates/admin_milestones.html:74
#: trac/admin/templates/admin_versions.html:50
#: trac/templates/attachment.html:63 trac/templates/attachment.html:76
#: trac/ticket/templates/milestone_delete.html:40
#: trac/ticket/templates/milestone_edit.html:108
#: trac/ticket/templates/report_delete.html:21
#: trac/ticket/templates/report_edit.html:44
#: trac/ticket/templates/ticket_change.html:118
#: trac/versioncontrol/templates/admin_repositories.html:84
#: trac/wiki/templates/wiki_delete.html:98
#: trac/wiki/templates/wiki_edit_form.html:73
#: trac/wiki/templates/wiki_rename.html:32
msgid "Cancel"
msgstr "ביטול"

#: tracopt/ticket/templates/ticket_delete.html:61
msgid "Are you sure you want to delete this ticket comment?"
msgstr "האם אתה בטוח שברצונך למחוק את הערת הטיקט הזאת?"

#: tracopt/ticket/templates/ticket_delete.html:66
msgid "Delete comment"
msgstr "מחק הערה"

#: tracopt/versioncontrol/svn/svn_fs.py:283
#, python-format
msgid "Subversion >= 1.0 required, found %(version)s"
msgstr "נדרש Subversion >= 1.0: נמצאה גרסה %(version)s"

#: tracopt/versioncontrol/svn/svn_fs.py:337
#, python-format
msgid "%(path)s does not appear to be a Subversion repository."
msgstr "%(path)s לא נראה כמו מצבור Subversion"

#: tracopt/versioncontrol/svn/svn_fs.py:344
#, python-format
msgid "Couldn't open Subversion repository %(path)s: %(svn_error)s"
msgstr "לא ניתן לפתוח מאגר Subversion %(path)s: %(svn_error)s"

#: tracopt/versioncontrol/svn/svn_fs.py:664
#, python-format
msgid ""
"Diff mismatch: Base is a %(oldnode)s (%(oldpath)s in revision %(oldrev)s)"
" and Target is a %(newnode)s (%(newpath)s in revision %(newrev)s)."
msgstr ""
"חוסר התאמה בהפרש: הבסיס הוא %(oldnode)s (%(oldpath)s במהדורה %(oldrev)s) "
"והיעד הוא %(newnode)s (%(newpath)s במהדורה %(newrev)s)."

#: tracopt/versioncontrol/svn/svn_fs.py:823
#, python-format
msgid "svn blame failed on %(path)s: %(error)s"
msgstr "svn blame נכשל על %(path)s: %(error)s"

#: tracopt/versioncontrol/svn/svn_prop.py:150
msgid "No svn:externals configured in trac.ini"
msgstr "אין הגדרות svn:externals ב-trac.ini"

#: tracopt/versioncontrol/svn/svn_prop.py:187
msgid "blocked"
msgstr "נחסם"

#: tracopt/versioncontrol/svn/svn_prop.py:187
msgid "merged"
msgstr "מוזג"

#: tracopt/versioncontrol/svn/svn_prop.py:221
msgid "non-inheritable"
msgstr "לא ניתן להורשה"

#: tracopt/versioncontrol/svn/svn_prop.py:223
msgid "merged on the directory itself but not below"
msgstr "בוצע מיזוג על התיקייה עצמה אך לא תחתיה"

#: tracopt/versioncontrol/svn/svn_prop.py:239
msgid "eligible"
msgstr "כשיר"

#: tracopt/versioncontrol/svn/svn_prop.py:253
msgid "(toggle deleted branches)"
msgstr "(הצג / הסתר ענפים שנמחקו)"

#: tracopt/versioncontrol/svn/svn_prop.py:291
msgid "View merge source"
msgstr "הצג מקור מיזוג"

#: tracopt/versioncontrol/svn/svn_prop.py:302
msgid "No revisions"
msgstr "אין מהדורות"

#: tracopt/versioncontrol/svn/svn_prop.py:309
#, python-format
msgid "%(title)s: %(revs)s"
msgstr "%(title)s: %(revs)s"

#: tracopt/versioncontrol/svn/svn_prop.py:345
msgid "merged: "
msgstr "מוזג: "

#: tracopt/versioncontrol/svn/svn_prop.py:345
msgid "blocked: "
msgstr "נחסם: "

#: tracopt/versioncontrol/svn/svn_prop.py:346
msgid "reverse-merged: "
msgstr "מיזוג-הפוך: "

#: tracopt/versioncontrol/svn/svn_prop.py:346
msgid "un-blocked: "
msgstr "הסרת-חסימה: "

#: tracopt/versioncontrol/svn/svn_prop.py:347
msgid "marked as non-inheritable: "
msgstr "סומן כלא-ניתן להורשה"

#: tracopt/versioncontrol/svn/svn_prop.py:348
msgid "unmarked as non-inheritable: "
msgstr "בוטל סימון לא-ניתן להורשה"

#: tracopt/versioncontrol/svn/svn_prop.py:360
msgid " (added)"
msgstr " (התווסף)"

#: tracopt/versioncontrol/svn/svn_prop.py:397
msgid "removed"
msgstr "הוסר"

#: tracopt/versioncontrol/svn/svn_prop.py:400
msgid " (with no actual effect on merging)"
msgstr " (ללא השפעה ממשית על המיזוג)"

#: tracopt/versioncontrol/svn/svn_prop.py:401
#, python-format
msgid "Property %(prop)s changed"
msgstr "מאפיין %(prop)s השתנה"

#: trac/about.py:47 trac/templates/about.html:10 trac/templates/about.html:29
msgid "About Trac"
msgstr "אודות טראק"

#: trac/attachment.py:165
#, python-format
msgid "Attachment '%(title)s' does not exist."
msgstr "קובץ מצורף '%(title)s' לא קיים."

#: trac/attachment.py:167
msgid "Invalid Attachment"
msgstr "קובץ מצורף לא חוקי"

#: trac/attachment.py:234
msgid "Could not delete attachment"
msgstr "לא ניתן למחוק קובץ מצורף"

#: trac/attachment.py:253
#, python-format
msgid "Cannot reparent attachment \"%(att)s\" as %(realm)s:%(id)s is invalid"
msgstr ""
"לא ניתן לשייך מחדש קובץ מצורף \"%(att)s\" הואיל ו-%(realm)s:%(id)s אינו "
"תקין"

#: trac/attachment.py:258
#, python-format
msgid ""
"Cannot reparent attachment \"%(att)s\" as it already exists in "
"%(realm)s:%(id)s"
msgstr ""
"לא ניתן לשייך מחדש קובץ מצורף \"%(att)s\" הואיל והוא כבר קיים "
"ב-%(realm)s:%(id)s"

#: trac/attachment.py:277
#, python-format
msgid "Could not reparent attachment %(name)s"
msgstr "לא ניתן לשייך מחדש קובץ מצורף %(name)s"

#: trac/attachment.py:313
#, python-format
msgid "Cannot create attachment \"%(att)s\" as %(realm)s:%(id)s is invalid"
msgstr "לא ניתן ליצור צרופה \"%(att)s\" הואיל ו-%(realm)s:%(id)s אינו תקין"

#: trac/attachment.py:396
#, python-format
msgid "Attachment '%(filename)s' not found"
msgstr "קובץ מצורף '%(filename)s' לא נמצא."

#: trac/attachment.py:480
msgid "Bad request"
msgstr "בקשה לא תקינה"

#: trac/attachment.py:499
#, python-format
msgid "Back to %(parent)s"
msgstr "חזרה ל-%(parent)s"

#: trac/attachment.py:605
#, python-format
msgid "%(attachment)s attached to %(resource)s"
msgstr "%(attachment)s מצורף ל-%(resource)s"

#: trac/attachment.py:660
#, python-format
msgid "Unparented attachment %(id)s"
msgstr "קובץ מצורף %(id)s לא משוייך"

#: trac/attachment.py:668
#, python-format
msgid "Attachment '%(id)s' in %(parent)s"
msgstr "קובץ מצורף '%(id)s' ב-%(parent)s"

#: trac/attachment.py:671
#, python-format
msgid "Attachments of %(parent)s"
msgstr "קבצים מצורפים של %(parent)s"

#: trac/attachment.py:688
#, python-format
msgid "%(parent)s doesn't exist, can't create attachment"
msgstr "%(parent)s לא קיים, לא ניתן ליצור קובץ"

#: trac/attachment.py:695 trac/attachment.py:722 trac/admin/web_ui.py:467
#: trac/admin/web_ui.py:470 trac/admin/web_ui.py:474
msgid "No file uploaded"
msgstr "לא הועלה קובץ"

#: trac/attachment.py:703
msgid "Can't upload empty file"
msgstr "לא ניתן להעלות קובץ ריק"

#: trac/attachment.py:708
#, python-format
msgid "Maximum attachment size: %(num)s bytes"
msgstr "גודל קובץ מצורף מרבי: %(num)s בתים"

#: trac/attachment.py:709
msgid "Upload failed"
msgstr "שמירה נכשלה"

#: trac/attachment.py:737
#, python-format
msgid "Attachment field %(field)s is invalid: %(message)s"
msgstr "שדה %(field)s של קובץ מצורף לא חוקי: %(message)s"

#: trac/attachment.py:741
#, python-format
msgid "Invalid attachment: %(message)s"
msgstr "קובץ מצורף לא חוקי: %(message)s"

#: trac/attachment.py:745
msgid "Note: File must be selected again."
msgstr "שים לב: יש לבחור את הקובץ שוב."

#: trac/attachment.py:758
#, python-format
msgid ""
"You don't have permission to replace the attachment %(name)s. You can "
"only replace your own attachments. Replacing other's attachments requires"
" ATTACHMENT_DELETE permission."
msgstr ""
"אין לך הרשאות להחליף את הקובץ המצורף %(name)s. אתה יכול להחליף קבצים "
"מצורפים שלך בלבד. להחלפת קבצים מצורפים של אחרים נדרשת הרשאת "
"ATTACHMENT_DELETE."

#: trac/attachment.py:789
#, python-format
msgid "%(attachment)s (delete)"
msgstr "%(attachment)s (מחק)"

#: trac/attachment.py:803
#, python-format
msgid "Maximum total attachment size: %(num)s bytes"
msgstr "גודל קובץ מצורף מרבי: %(num)s בתים"

#: trac/attachment.py:804
msgid "Download failed"
msgstr "הורדה נכשלה"

#: trac/attachment.py:892 trac/versioncontrol/web_ui/browser.py:669
#: trac/wiki/web_ui.py:73
msgid "Plain Text"
msgstr "טקסט בלבד"

#: trac/attachment.py:898 trac/versioncontrol/web_ui/browser.py:675
msgid "Original Format"
msgstr "פורמט מקורי"

#: trac/attachment.py:940 trac/templates/list_of_attachments.html:20
#: trac/ticket/templates/ticket_change.html:83
#: trac/versioncontrol/templates/dir_entries.html:18
#: trac/versioncontrol/web_ui/browser.py:822
msgid "Download"
msgstr "הורד"

#: trac/attachment.py:1034
#, python-format
msgid "Invalid resource identifier '%(id)s'"
msgstr "מזהה משאב לא חוקי '%(id)s'"

#: trac/attachment.py:1070 trac/admin/templates/admin_components.html:80
#: trac/admin/templates/admin_enums.html:48
#: trac/admin/templates/admin_milestones.html:107
#: trac/admin/templates/admin_versions.html:83 trac/templates/about.html:69
#: trac/templates/about.html:90 trac/templates/error.html:160
#: trac/ticket/admin.py:210 trac/ticket/admin.py:399 trac/ticket/admin.py:559
#: trac/versioncontrol/admin.py:113
#: trac/versioncontrol/templates/admin_repositories.html:125
#: trac/web/session.py:417
msgid "Name"
msgstr "שם"

#: trac/attachment.py:1070
msgid "Size"
msgstr "גודל"

#: trac/attachment.py:1070 trac/templates/history_view.html:30
#: trac/ticket/templates/ticket.html:350
#: trac/versioncontrol/templates/revisionlog.html:112
msgid "Author"
msgstr "מחבר"

#: trac/attachment.py:1070 trac/templates/history_view.html:29
msgid "Date"
msgstr "תאריך"

#: trac/attachment.py:1071 trac/templates/attachment.html:93
#: trac/ticket/api.py:299 trac/ticket/templates/ticket.html:379
#: trac/ticket/templates/ticket_box.html:92
msgid "Description"
msgstr "תיאור מפורט"

#: trac/attachment.py:1094 trac/wiki/admin.py:108
#, python-format
msgid "File '%(name)s' exists"
msgstr "קובץ '%(name)s' קיים"

#: trac/config.py:44
msgid "Configuration Error"
msgstr "שגיאת קונפיגורציה"

#: trac/config.py:265
#, python-format
msgid "Error reading '%(file)s', make sure it is readable."
msgstr "שגיאה בקריאת '%(file)s', יש לוודא שהקובץ ניתן לקריאה."

#: trac/config.py:420
#, python-format
msgid "[%(section)s] %(entry)s: expected integer, got %(value)s"
msgstr "[%(section)s] %(entry)s: צפוי ערך מספרי, התקבל %(value)s"

#: trac/config.py:438
#, python-format
msgid "[%(section)s] %(entry)s: expected float, got %(value)s"
msgstr "[%(section)s] %(entry)s: מצפה למספר ממשי, התקבל %(value)s"

#: trac/config.py:666
#, python-format
msgid "[%(section)s] %(entry)s: expected one of (%(choices)s), got %(value)s"
msgstr "[%(section)s] %(entry)s: מצפה לאחד מ-(%(choices)s), התקבל %(value)s"

#: trac/config.py:761 trac/config.py:774
#, python-format
msgid "Option '%(option)s' doesn't exist in section '%(section)s'"
msgstr "האפשרות '%(option)s' לא קיימת במקטע '%(section)s'"

#: trac/core.py:33
msgid "Trac Error"
msgstr "שגיאת טראק"

#: trac/env.py:218
msgid ""
"Visit the Trac open source project at<br /><a "
"href=\"http://trac.edgewall.org/\">http://trac.edgewall.org/</a>"
msgstr ""
"בקר באתר פרויקט הקוד הפתוח טראק ב:<br /><a "
"href=\"http://trac.edgewall.org/\">http://trac.edgewall.org/</a>"

#: trac/env.py:761
msgid "Database newer than Trac version"
msgstr "מסד הנתונים חדש יותר מגרסת טראק"

#: trac/env.py:778
#, python-format
msgid "No upgrade module for version %(num)i (%(version)s.py)"
msgstr "אין מודול שדרוג לגרסה %(num)i (%(version)s.py)"

#: trac/env.py:825
msgid ""
"Missing environment variable \"TRAC_ENV\". Trac requires this variable to"
" point to a valid Trac environment."
msgstr ""
"משתנה סביבה \"TRAC_ENV\" חסר. טראק דורש שמשתנה סביבה זה יצביע לסביבת טראק"
" חוקית."

#: trac/env.py:854 trac/admin/console.py:281
#, python-format
msgid ""
"The Trac Environment needs to be upgraded.\n"
"\n"
"Run \"trac-admin %(path)s upgrade\""
msgstr ""
"נדרש לשדרג את סביבת טראק.\n"
"\n"
"יש להריץ \"trac-admin %(path)s upgrade\""

#: trac/env.py:893
msgid "Copying resources from:"
msgstr "מעתיק משאבים מ:"

#: trac/env.py:911
msgid "Creating scripts."
msgstr "יוצר סקריפטים."

#: trac/env.py:923
#, python-format
msgid "Invalid argument '%(arg)s'"
msgstr "ארגומנט לא חוקי '%(arg)s'"

#: trac/env.py:928
#, python-format
msgid "hotcopy can't overwrite existing '%(dest)s'"
msgstr "hotcopy לא יכול לדרוס '%(dest)s' קיים"

#: trac/env.py:937
#, python-format
msgid "Hotcopying %(src)s to %(dst)s ..."
msgstr "מבצע העתקה-חמה מ-%(src)s ל-%(dst)s ..."

#: trac/env.py:954
msgid "The following errors happened while copying the environment:"
msgstr "השגיאות הבאות ארעו במהלך העתקה של הסביבה:"

#: trac/env.py:965
msgid "Backing up database ..."
msgstr "מגבה מסד נתונים ..."

#: trac/env.py:970
msgid "Hotcopy done."
msgstr "העתקה-חמה הושלמה."

#: trac/env.py:975 trac/admin/api.py:131
msgid "Invalid arguments"
msgstr "ארגומנט לא חוקי"

#: trac/env.py:978
msgid "Database is up to date, no upgrade necessary."
msgstr "מסד הנתונים עדכני, אין צורך בשדרוג."

#: trac/env.py:984
msgid ""
"The pre-upgrade backup failed.\n"
"Use '--no-backup' to upgrade without doing a backup.\n"
msgstr ""
"גיבוי טרום-שדרוג נכשל.\n"
"השתמש ב-'--no-backup' לביצוע שדרוג ללא גיבוי.\n"

#: trac/env.py:988
msgid "The upgrade failed. Please fix the issue and try again.\n"
msgstr "העדכון נכשל. יש לתקן את הבעיה ולנסות שוב.\n"

#: trac/env.py:1000
msgid ""
"Warning: the wiki-macros directory in the environment is non-empty, but "
"Trac\n"
"doesn't load plugins from there anymore. Please remove it by hand."
msgstr ""
"אזהרה: תיקיית הויקי-מאקרו-ים של הסביבה אינה ריקה, אך טראק\n"
"כבר לא תומך בטעינת פלאגינים משם. אנא הסר את התיקייה באופן ידני."

#: trac/env.py:1011
#, python-format
msgid ""
"Error while removing wiki-macros: %(err)s\n"
"Trac doesn't load plugins from wiki-macros anymore. Please remove it by "
"hand."
msgstr ""
"שגיאה בעת הסרת ויקי-מאקרו-ים: %(err)s\n"
"טראק כבר לא תומך בטעינת פלאגינים מויקי-מאקרו-ים. אנא הסר אותם ידנית."

#: trac/env.py:1016
#, python-format
msgid ""
"Upgrade done.\n"
"\n"
"You may want to upgrade the Trac documentation now by running:\n"
"\n"
"  trac-admin %(path)s wiki upgrade"
msgstr ""
"שדרוג הושלם.\n"
"\n"
"ייתכן שתרצה כעת לעדכן את התיעוד של טראק ע\"י הרצה של:\n"
"\n"
"  trac-admin %(path)s wiki upgrade"

#: trac/notification.py:159
msgid "TLS enabled but server does not support TLS"
msgstr "TLS מאופשר אך לא נתמך ע\"י השרת"

#: trac/notification.py:312
#, python-format
msgid "Invalid email encoding setting: %(pref)s"
msgstr "הגדרת קידוד אימייל לא חוקית: %(pref)s"

#: trac/notification.py:337
msgid "Unable to send email due to identity crisis."
msgstr "לא ניתן לשלוח אימייל בעקבות משבר זהות."

#: trac/notification.py:341
#, python-format
msgid "Neither %(from_)s nor %(reply_to)s are specified in the configuration."
msgstr "הפרמטרים %(from_)s ו%(reply_to)s אינם מוגדרים בקונפיגורציה."

#: trac/notification.py:342
msgid "SMTP Notification Error"
msgstr "SMTP Notification Error"

#: trac/notification.py:351
msgid "Header length is too short"
msgstr "כותרת קצרה מידי"

#: trac/perm.py:56
#, python-format
msgid ""
"%(perm)s privileges are required to perform this operation on "
"%(resource)s. You don't have the required permissions."
msgstr ""
"הרשאות %(perm)s נדרשות לביצוע פעולה זו על %(resource)s. אין לך את ההרשאות"
" הנדרשות."

#: trac/perm.py:58
#, python-format
msgid ""
"%(perm)s privileges are required to perform this operation. You don't "
"have the required permissions."
msgstr "הרשאות %(perm)s נדרשות לביצוע פעולה זו. אין לך את ההרשאות הנדרשות."

#: trac/perm.py:64
msgid "Insufficient privileges to perform this operation."
msgstr "הרשאות לא מספיקות לביצוע הפעולה המבוקשת."

#: trac/perm.py:343
#, python-format
msgid "%(name)s is not a valid action."
msgstr "%(name)s אינה פעולה חוקית."

#: trac/perm.py:656
msgid "User"
msgstr "משתמש"

#: trac/perm.py:656 trac/admin/templates/admin_perms.html:63
#: trac/ticket/templates/batch_modify.html:37
#: trac/ticket/templates/ticket.html:321
msgid "Action"
msgstr "פעולה"

#: trac/perm.py:658
msgid "Available actions:"
msgstr "פעולות זמינות:"

#: trac/perm.py:669 trac/admin/web_ui.py:370
msgid "All upper-cased tokens are reserved for permission names"
msgstr "סימולים בעלי אותיות גדולות בלבד שמורים לשמות הרשאות"

#: trac/perm.py:675
#, python-format
msgid "The user %(user)s already has permission %(action)s."
msgstr "למשתמש %(user)s כבר יש את ההרשאה %(action)s."

#: trac/perm.py:689
#, python-format
msgid "Cannot remove permission %(action)s for user %(user)s."
msgstr "לא ניתן להסיר את ההרשאה %(action)s עבור המשתמש %(user)s."

#: trac/perm.py:706
#, python-format
msgid "Cannot export to %(filename)s: %(error)s"
msgstr "לא ניתן לייצא לקובץ %(filename)s: %(error)s"

#: trac/perm.py:719
#, python-format
msgid "Invalid row %(line)d. Expected <user>, <action>, [action], [...]"
msgstr "שורה %(line)d לא תקינה. ציפיתי ל: <משתמש>, <הרשאה>, [הרשאה], [...]"

#: trac/perm.py:727
#, python-format
msgid ""
"Invalid user %(user)s on line %(line)d: All upper-cased tokens are "
"reserved for permission names."
msgstr ""
"שם משתמש %(user)s בשורה %(line)d לא תקין: סימולים בעלי אותיות גדולות בלבד"
" שמורים לשמות הרשאות."

#: trac/perm.py:736
#, python-format
msgid "Cannot import from %(filename)s line %(line)d: %(error)s "
msgstr "לא ניתן לייבא מקובץ %(filename)s שורה %(line)d: %(error)s "

#: trac/perm.py:741
#, python-format
msgid "Cannot import from %(filename)s: %(error)s"
msgstr "לא ניתן לייבא מקובץ %(filename)s: %(error)s"

#: trac/resource.py:336
#, python-format
msgid "%(name)s at version %(version)s"
msgstr "%(name)s בגרסה %(version)s"

#: trac/admin/api.py:135
msgid "Command not found"
msgstr "פקודה לא נמצאה"

<<<<<<< HEAD
#: trac/admin/console.py:113
=======
#: trac/admin/console.py:112
>>>>>>> aa1d9603
#, python-format
msgid "Error: %(msg)s"
msgstr "שגיאה: %(msg)s"

<<<<<<< HEAD
#: trac/admin/console.py:132
=======
#: trac/admin/console.py:131
>>>>>>> aa1d9603
#, fuzzy, python-format
msgid ""
"Welcome to trac-admin %(version)s\n"
"Interactive Trac administration console.\n"
"Copyright (C) 2003-2013 Edgewall Software\n"
"\n"
"Type:  '?' or 'help' for help on commands.\n"
"        "
msgstr ""
"ברוך הבא ל-trac-admin %(version)s\n"
"מסוף ניהול אינטראקטיבי לטראק.\n"
"כל הזכויות שמורות (c) 2003-2012 Edgewall Software\n"
"\n"
"הקלד:  '?' או 'help' לעזרה עבור הפקודות.\n"
"        "

<<<<<<< HEAD
#: trac/admin/console.py:166
=======
#: trac/admin/console.py:165
>>>>>>> aa1d9603
#, python-format
msgid "Failed to open environment: %(err)s"
msgstr "כישלון בפתיחת סביבה: %(err)s"

<<<<<<< HEAD
#: trac/admin/console.py:249
=======
#: trac/admin/console.py:248
>>>>>>> aa1d9603
#, python-format
msgid "Completion error: %(err)s"
msgstr "שגיאה בהשלמה: %(err)s"

<<<<<<< HEAD
#: trac/admin/console.py:316
#, python-format
=======
#: trac/admin/console.py:307
#, fuzzy, python-format
>>>>>>> aa1d9603
msgid ""
"No documentation found for '%(cmd)s'. Use 'help' to see the list of "
"commands."
msgstr ""
"לא נמצא תיעוד עבור '%(cmd)s'. ניתן להשתמש בפקודה \"help' ע\"מ לראות את "
"רשימת הפקודות."

<<<<<<< HEAD
#: trac/admin/console.py:322
=======
#: trac/admin/console.py:313
>>>>>>> aa1d9603
msgid "Did you mean this?"
msgid_plural "Did you mean one of these?"
msgstr[0] "האם התכוונת לזה?"
msgstr[1] "האם התכוונת לאחד מאלה?"

<<<<<<< HEAD
#: trac/admin/console.py:326
=======
#: trac/admin/console.py:317
>>>>>>> aa1d9603
#, python-format
msgid "trac-admin - The Trac Administration Console %(version)s"
msgstr "trac-admin - מסוף ניהול של טראק %(version)s"

<<<<<<< HEAD
#: trac/admin/console.py:330
msgid "Usage: trac-admin </path/to/projenv> [command [subcommand] [option ...]]\n"
msgstr "שימוש: trac-admin </path/to/projenv> [command [subcommand] [option ...]]\n"

#: trac/admin/console.py:333
msgid "Invoking trac-admin without command starts interactive mode.\n"
msgstr "קריאה ל-trac-admin ללא פקודה מפעילה את המצב האינטראקטיבי.\n"

#: trac/admin/console.py:373
=======
#: trac/admin/console.py:321
msgid "Usage: trac-admin </path/to/projenv> [command [subcommand] [option ...]]\n"
msgstr "שימוש: trac-admin </path/to/projenv> [command [subcommand] [option ...]]\n"

#: trac/admin/console.py:324
msgid "Invoking trac-admin without command starts interactive mode.\n"
msgstr "קריאה ל-trac-admin ללא פקודה מפעילה את המצב האינטראקטיבי.\n"

#: trac/admin/console.py:364
>>>>>>> aa1d9603
#, python-format
msgid "Creating a new Trac environment at %(envname)s"
msgstr "יוצר סביבת טראק חדשה ב-%(envname)s"

<<<<<<< HEAD
#: trac/admin/console.py:375
#, fuzzy
=======
#: trac/admin/console.py:366
>>>>>>> aa1d9603
msgid ""
"\n"
"Trac will first ask a few questions about your environment\n"
"in order to initialize and prepare the project database.\n"
"\n"
" Please enter the name of your project.\n"
" This name will be used in page titles and descriptions.\n"
msgstr ""
"\n"
"תחילה טראק ישאל מספר שאלות בנוגע לסביבה שלך \n"
"על-מנת לאתחל את מסד הנתונים של הפרויקט.\n"
"\n"
" אנא הזן את שם הפרויקט.\n"
" שם זה יופיע בכותרות דפים ובתיאורים.\n"

<<<<<<< HEAD
#: trac/admin/console.py:383
=======
#: trac/admin/console.py:374
>>>>>>> aa1d9603
#, python-format
msgid "Project Name [%(default)s]> "
msgstr "שם הפרויקט [%(default)s]> "

<<<<<<< HEAD
#: trac/admin/console.py:385
#, fuzzy
=======
#: trac/admin/console.py:376
>>>>>>> aa1d9603
msgid ""
"\n"
" Please specify the connection string for the database to use.\n"
" By default, a local SQLite database is created in the environment\n"
" directory. It is also possible to use an already existing\n"
" PostgreSQL database (check the Trac documentation for the exact\n"
" connection string syntax).\n"
msgstr ""
" \n"
" אנא הזן את מחרוזת ההתחברות למסד הנתונים (database connection string).\n"
" כברירת מחדל, קובץ SQLite מקומי נוצר בתיקיית הסביבה.\n"
" ניתן גם להשתמש במסד נתונים PostgreSQL קיים (בדוק בתיעוד של טראק\n"
" לגבי התחביר המדויק של מחרוזת ההתחברות).\n"

<<<<<<< HEAD
#: trac/admin/console.py:393
=======
#: trac/admin/console.py:384
>>>>>>> aa1d9603
#, python-format
msgid "Database connection string [%(default)s]> "
msgstr "מחרוזת התחברות למסד הנתונים [%(default)s]> "

<<<<<<< HEAD
#: trac/admin/console.py:400
=======
#: trac/admin/console.py:391
>>>>>>> aa1d9603
#, python-format
msgid "Initenv for '%(env)s' failed."
msgstr "כישלון באתחול-סביבה עבור '%(env)s'."

<<<<<<< HEAD
#: trac/admin/console.py:403
msgid "Does an environment already exist?"
msgstr "האם כבר קיימת סביבה?"

#: trac/admin/console.py:407
msgid "Directory exists and is not empty."
msgstr "תיקייה קיימת ואינה ריקה."

#: trac/admin/console.py:413
#, python-format
=======
#: trac/admin/console.py:394
msgid "Does an environment already exist?"
msgstr "האם כבר קיימת סביבה?"

#: trac/admin/console.py:398
msgid "Directory exists and is not empty."
msgstr "תיקייה קיימת ואינה ריקה."

#: trac/admin/console.py:404
#, fuzzy, python-format
>>>>>>> aa1d9603
msgid ""
"Base directory '%(env)s' does not exist. Please create it manually and "
"retry."
msgstr "תיקיית בסיס '%(env)s' לא קיימת. יש ליצור את התיקייה באופן ידני ולנסות שוב."

<<<<<<< HEAD
#: trac/admin/console.py:441
msgid "Creating and Initializing Project"
msgstr "יוצר ומאתחל פרויקט."

#: trac/admin/console.py:458
msgid "Failed to create environment."
msgstr "כישלון ביצירת סביבה."

#: trac/admin/console.py:464
msgid " Installing default wiki pages"
msgstr " מתקין דפי ויקי דיפולטיים"

#: trac/admin/console.py:473
msgid " Indexing default repository"
msgstr " מאנדקס מצבור ברירת מחדל"

#: trac/admin/console.py:476
#, fuzzy
=======
#: trac/admin/console.py:432
msgid "Creating and Initializing Project"
msgstr "יוצר ומאתחל פרויקט."

#: trac/admin/console.py:449
msgid "Failed to create environment."
msgstr "כישלון ביצירת סביבה."

#: trac/admin/console.py:455
msgid " Installing default wiki pages"
msgstr " מתקין דפי ויקי דיפולטיים"

#: trac/admin/console.py:464
msgid " Indexing default repository"
msgstr " מאנדקס מצבור ברירת מחדל"

#: trac/admin/console.py:467
>>>>>>> aa1d9603
msgid ""
"\n"
"---------------------------------------------------------------------\n"
"Warning: couldn't index the default repository.\n"
"\n"
"This can happen for a variety of reasons: wrong repository type,\n"
"no appropriate third party library for this repository type,\n"
"no actual repository at the specified repository path...\n"
"\n"
"You can nevertheless start using your Trac environment, but\n"
"you'll need to check again your trac.ini file and the [trac]\n"
"repository_type and repository_path settings.\n"
msgstr ""
"\n"
"---------------------------------------------------------------------\n"
"אזהרה: לא ניתן לאנדקס את מצבור ברירת המחדל.\n"
"\n"
"הדבר יכול לנבוע ממספר סיבות: סוג מצבור שגוי, \n"
"ספריית צד-שלישי מתאימה לסוג המצבור הזה לא נמצאה,\n"
"מצבור לא קיים בנתיב שסופק...\n"
"\n"
"אף על פי כן, ניתן להתחיל להשתמש בסביבת הטראק, אבל \n"
"עליך לבדוק שוב את trac.ini שלך ואת הגדרות repository_type \n"
"ו-repository_path ב-[trac].\n"

<<<<<<< HEAD
#: trac/admin/console.py:519
=======
#: trac/admin/console.py:510
>>>>>>> aa1d9603
#, python-format
msgid ""
"\n"
"---------------------------------------------------------------------\n"
"Project environment for '%(project_name)s' created.\n"
"\n"
"You may now configure the environment by editing the file:\n"
"\n"
"  %(config_path)s\n"
"\n"
"If you'd like to take this new project environment for a test drive,\n"
"try running the Trac standalone web server `tracd`:\n"
"\n"
"  tracd --port 8000 %(project_path)s\n"
"\n"
"Then point your browser to http://localhost:8000/%(project_dir)s.\n"
"There you can also browse the documentation for your installed\n"
"version of Trac, including information on further setup (such as\n"
"deploying Trac to a real web server).\n"
"\n"
"The latest documentation can also always be found on the project\n"
"website:\n"
"\n"
"  http://trac.edgewall.org/\n"
"\n"
"Congratulations!\n"
msgstr ""
"\n"
"---------------------------------------------------------------------\n"
"סביבת פרויקט '%(project_name)s' אותחלה.\n"
"\n"
"ניתן כעת לקנפג את הסביבה באמצעות עריכת הקובץ::\n"
"\n"
"  %(config_path)s\n"
"\n"
"אם ברצונך לקחת את סביבת הפרויקט החדשה לנסיעת מבחן,\n"
"נסע להריץ את שרת הווב העצמאי `tracd`:\n"
"\n"
"  tracd --port 8000 %(project_path)s\n"
"\n"
"לאחר מכן גלוש ל-http://localhost:8000/%(project_dir)s באמצעות הדפדפן.\n"
"שם ניתן גם לעיין בתיעוד של גרסת הטראק המותקנת, כולל מידע לגבי\n"
"הגדרות נוספות (כגון פריסת טראק לשרת ווב אמיתי).\n"
"\n"
"כמוכן תמיד ניתן למצוא את גרסת התיעוד העדכנית ביותר באתר:\n"
"\n"
"  http://trac.edgewall.org/\n"
"\n"
"בהצלחה!\n"

<<<<<<< HEAD
#: trac/admin/console.py:528
msgid ""
"Display help for trac-admin commands.\n"
"\n"
"Examples:\n"
"{{{\n"
"[[TracAdminHelp]]               # all commands\n"
"[[TracAdminHelp(wiki)]]         # all wiki commands\n"
"[[TracAdminHelp(wiki export)]]  # the \"wiki export\" command\n"
"[[TracAdminHelp(upgrade)]]      # the upgrade command\n"
"}}}"
msgstr ""
"הצג עזרה עבור פקודות trac-admin.\n"
"\n"
"דוגמאות:\n"
"{{{\n"
"[[TracAdminHelp]]               # כל הפקודות\n"
"[[TracAdminHelp(wiki)]]         # כל פקודות ויקי\n"
"[[TracAdminHelp(wiki export)]]  # פקודת \"wiki export\"\n"
"[[TracAdminHelp(upgrade)]]      # פקודת העדכון\n"
"}}}"

#: trac/admin/console.py:580
=======
#: trac/admin/console.py:569
>>>>>>> aa1d9603
#, python-format
msgid "Non-ascii environment path '%(path)s' not supported."
msgstr "אין תמיכה בנתיב סביבה עם תווי non-ascii '%(path)s'."

#: trac/admin/web_ui.py:74
msgid "Admin"
msgstr "ניהול"

#: trac/admin/web_ui.py:75 trac/admin/templates/admin.html:16
msgid "Administration"
msgstr "ניהול"

#: trac/admin/web_ui.py:91
msgid "No administration panels available"
msgstr "פאנל ניהול לא זמין"

#: trac/admin/web_ui.py:117 trac/admin/web_ui.py:121
msgid "Unknown administration panel"
msgstr "פאנל ניהול לא מוכר"

#: trac/admin/web_ui.py:133
msgid "Untitled"
msgstr "ללא שם"

#: trac/admin/web_ui.py:192 trac/ticket/admin.py:66 trac/ticket/admin.py:95
#: trac/ticket/admin.py:275 trac/ticket/admin.py:455 trac/ticket/admin.py:607
#: trac/ticket/admin.py:690 trac/ticket/report.py:248
#: trac/ticket/roadmap.py:779 trac/versioncontrol/admin.py:215
msgid "Your changes have been saved."
msgstr "השינויים נשמרו."

#: trac/admin/web_ui.py:197 trac/ticket/admin.py:69
msgid ""
"Error writing to trac.ini, make sure it is writable by the web server. "
"Your changes have not been saved."
msgstr ""
"שגיאה בכתיבה ל-trac.ini, יש לוודא שלשרת יש גישת כתיבה לקובץ. השינויים שלך"
" לא נשמרו."

#: trac/admin/web_ui.py:210 trac/admin/web_ui.py:268 trac/admin/web_ui.py:356
#: trac/admin/web_ui.py:443 trac/prefs/web_ui.py:94
#: trac/prefs/templates/prefs_general.html:9
msgid "General"
msgstr "כללי"

#: trac/admin/web_ui.py:210 trac/admin/templates/admin_basics.html:13
msgid "Basic Settings"
msgstr "הגדרות בסיסיות"

#: trac/admin/web_ui.py:268 trac/admin/templates/admin_logging.html:10
#: trac/admin/templates/admin_logging.html:22
msgid "Logging"
msgstr "יומן"

#: trac/admin/web_ui.py:277 trac/ticket/templates/milestone_delete.html:31
#: trac/ticket/templates/milestone_edit.html:87
msgid "None"
msgstr "ללא"

#: trac/admin/web_ui.py:278
msgid "Console"
msgstr "מסוף"

#: trac/admin/web_ui.py:280 trac/templates/attachment.html:32
msgid "File"
msgstr "קובץ"

#: trac/admin/web_ui.py:282
msgid "Syslog"
msgstr "יומן-מערכת"

#: trac/admin/web_ui.py:284
msgid "Windows event log"
msgstr "יומן האירועים של חלונות"

#: trac/admin/web_ui.py:297
#, python-format
msgid "Unknown log type %(type)s"
msgstr "סוג יומן לא מוכר %(type)s"

#: trac/admin/web_ui.py:298
msgid "Invalid log type"
msgstr "סוג יומן לא חוקי"

#: trac/admin/web_ui.py:312
#, python-format
msgid "Unknown log level %(level)s"
msgstr "רמת יומן לא מוכרת %(level)s"

#: trac/admin/web_ui.py:313
msgid "Invalid log level"
msgstr "רמת יומן לא חוקית"

#: trac/admin/web_ui.py:326
msgid "You must specify a log file"
msgstr "חובה להזין קובץ יומן"

#: trac/admin/web_ui.py:327
msgid "Missing field"
msgstr "שדה חסר"

#: trac/admin/web_ui.py:356 trac/admin/templates/admin_perms.html:10
#: trac/admin/templates/admin_perms.html:60
msgid "Permissions"
msgstr "הרשאות"

#: trac/admin/web_ui.py:377
msgid "Unknown action"
msgstr "פעולה לא מוכרת"

#: trac/admin/web_ui.py:381
#, python-format
msgid "The subject %(subject)s has been granted the permission %(action)s."
msgstr "ניתנה ההרשאה %(action)s לסובייקט %(subject)s."

#: trac/admin/web_ui.py:386
#, python-format
msgid "The permission %(action)s was already granted to %(subject)s."
msgstr "ההרשאה %(action)s כבר ניתנה ל-%(subject)s."

#: trac/admin/web_ui.py:402
#, python-format
msgid "The subject %(subject)s has been added to the group %(group)s."
msgstr "הסובייקט %(subject)s צורף לקבוצה %(group)s."

#: trac/admin/web_ui.py:407
#, python-format
msgid "The subject %(subject)s was already added to the group %(group)s."
msgstr "הסובייקט %(subject)s כבר צורף לקבוצה %(group)s."

#: trac/admin/web_ui.py:422
msgid "The selected permissions have been revoked."
msgstr "ההרשאות הנבחרות נשללו."

#: trac/admin/web_ui.py:443 trac/admin/templates/admin_plugins.html:10
msgid "Plugins"
msgstr "פלאגינים"

#: trac/admin/web_ui.py:477
msgid "Uploaded file is not a Python source file or egg"
msgstr "הקובץ שהועלה אינו קובץ מקור Python או קובץ egg"

#: trac/admin/web_ui.py:482
#, python-format
msgid "Plugin %(name)s already installed"
msgstr "הפלאגין %(name)s כבר מותקן"

#: trac/admin/web_ui.py:551
msgid "The following component has been disabled:"
msgid_plural "The following components have been disabled:"
msgstr[0] "המרכיב הבא נוטרל:"
msgstr[1] "המרכיבים הבאים נוטרלו:"

#: trac/admin/web_ui.py:556
msgid "The following component has been enabled:"
msgid_plural "The following components have been enabled:"
msgstr[0] "המרכיב הבא אופשר:"
msgstr[1] "המרכיבים הבאים אופשרו:"

#: trac/admin/templates/admin.html:10
msgid "Administration:"
msgstr "ניהול:"

#: trac/admin/templates/admin_basics.html:9
msgid "Basics"
msgstr "בסיסי"

#: trac/admin/templates/admin_basics.html:17
msgid "Project"
msgstr "פרויקט"

#: trac/admin/templates/admin_basics.html:19
#: trac/admin/templates/admin_components.html:37
#: trac/admin/templates/admin_components.html:66
#: trac/admin/templates/admin_enums.html:21
#: trac/admin/templates/admin_enums.html:35
#: trac/admin/templates/admin_milestones.html:28
#: trac/admin/templates/admin_milestones.html:85
#: trac/admin/templates/admin_versions.html:26
#: trac/admin/templates/admin_versions.html:61
#: trac/versioncontrol/templates/admin_repositories.html:50
#: trac/versioncontrol/templates/admin_repositories.html:95
#: trac/versioncontrol/templates/admin_repositories.html:112
msgid "Name:"
msgstr "שם:"

#: trac/admin/templates/admin_basics.html:24
#: trac/versioncontrol/templates/admin_repositories.html:62
msgid "URL:"
msgstr "כתובת:"

#: trac/admin/templates/admin_basics.html:29
#: trac/ticket/templates/ticket.html:237
msgid "Description:"
msgstr "פירוט:"

#: trac/admin/templates/admin_basics.html:35
msgid "Default timezone:"
msgstr "אזור זמן ברירת מחדל:"

#: trac/admin/templates/admin_basics.html:37
msgid "Server's local time zone"
msgstr "אזור זמן מקומי של השרת"

#: trac/admin/templates/admin_basics.html:44
msgid "Default language:"
msgstr "שפת ברירת מחדל:"

#: trac/admin/templates/admin_basics.html:46
#: trac/admin/templates/admin_basics.html:55
msgid "Browser's language"
msgstr "שפת הדפדפן"

#: trac/admin/templates/admin_basics.html:53
msgid "Default date format:"
msgstr "תבנית תאריך ברירת מחדל:"

#: trac/admin/templates/admin_basics.html:57
#: trac/prefs/templates/prefs_datetime.html:65
msgid "ISO 8601 format"
msgstr "פורמט ISO 8601"

#: trac/admin/templates/admin_basics.html:63
#: trac/admin/templates/admin_components.html:99
#: trac/admin/templates/admin_enums.html:70
#: trac/admin/templates/admin_logging.html:55
#: trac/admin/templates/admin_milestones.html:132
#: trac/admin/templates/admin_plugins.html:180
#: trac/admin/templates/admin_versions.html:100
msgid "Apply changes"
msgstr "החל שינויים"

#: trac/admin/templates/admin_components.html:10 trac/ticket/admin.py:77
msgid "Components"
msgstr "מרכיבים"

#: trac/admin/templates/admin_components.html:14
msgid "Manage Components"
msgstr "ניהול מרכיבים"

#: trac/admin/templates/admin_components.html:18
msgid "Owner:"
msgstr "אחראי:"

#: trac/admin/templates/admin_components.html:35
msgid "Modify Component:"
msgstr "שינוי מרכיב:"

#: trac/admin/templates/admin_components.html:42
msgid ""
"Description (you may use\n"
"                [1:WikiFormatting]\n"
"                here):"
msgstr ""
"תיאור (ניתן להשתמש ב-\n"
"                [1:ויקי-פורמט]\n"
"                כאן):"

#: trac/admin/templates/admin_components.html:56
#: trac/admin/templates/admin_enums.html:25
#: trac/admin/templates/admin_milestones.html:75
#: trac/admin/templates/admin_versions.html:51
#: trac/versioncontrol/templates/admin_repositories.html:85
msgid "Save"
msgstr "שמירה"

#: trac/admin/templates/admin_components.html:64
msgid "Add Component:"
msgstr "הוסף מרכיב:"

#: trac/admin/templates/admin_components.html:70
#: trac/admin/templates/admin_enums.html:38
#: trac/admin/templates/admin_milestones.html:96
#: trac/admin/templates/admin_perms.html:31
#: trac/admin/templates/admin_perms.html:50
#: trac/admin/templates/admin_versions.html:73
#: trac/versioncontrol/templates/admin_repositories.html:102
#: trac/versioncontrol/templates/admin_repositories.html:116
msgid "Add"
msgstr "הוסף"

#: trac/admin/templates/admin_components.html:80 trac/ticket/admin.py:210
#: trac/ticket/api.py:293 trac/ticket/web_ui.py:1455
msgid "Owner"
msgstr "אחראי"

#: trac/admin/templates/admin_components.html:80
#: trac/admin/templates/admin_enums.html:48
#: trac/admin/templates/admin_milestones.html:107
#: trac/admin/templates/admin_versions.html:83
msgid "Default"
msgstr "ברירת מחדל"

#: trac/admin/templates/admin_components.html:98
#: trac/admin/templates/admin_enums.html:69
#: trac/admin/templates/admin_milestones.html:131
#: trac/admin/templates/admin_perms.html:109
#: trac/admin/templates/admin_versions.html:99
#: trac/versioncontrol/templates/admin_repositories.html:145
msgid "Remove selected items"
msgstr "הסר פריטים נבחרים"

#: trac/admin/templates/admin_components.html:101
#: trac/admin/templates/admin_enums.html:72
#: trac/admin/templates/admin_milestones.html:134
#: trac/admin/templates/admin_versions.html:102
msgid ""
"You can remove all items from this list to completely hide this\n"
"              field from the user interface."
msgstr ""
"ניתן להסיר את כל הפריטים מרשימה זו ע\"מ להסתיר לחלוטין\n"
"              את השדה הזה בממשק המשתמש."

#: trac/admin/templates/admin_components.html:107
#: trac/admin/templates/admin_enums.html:82
#: trac/admin/templates/admin_milestones.html:140
#: trac/admin/templates/admin_versions.html:108
msgid ""
"As long as you don't add any items to the list, this field\n"
"            will remain completely hidden from the user interface."
msgstr ""
"כל עוד לא תוסיף פריטים לרשימה, שדה זה\n"
"            יישאר מוסתר לחלוטין בממשק המשתמש."

#: trac/admin/templates/admin_enums.html:14
#, python-format
msgid "Manage %(label_plural)s"
msgstr "ניהול %(label_plural)s"

#: trac/admin/templates/admin_enums.html:19
#, python-format
msgid "Modify %(label_singular)s"
msgstr "ערוך %(label_singular)s"

#: trac/admin/templates/admin_enums.html:33
#, python-format
msgid "Add %(label_singular)s"
msgstr "הוסף %(label_singular)s"

#: trac/admin/templates/admin_enums.html:48
msgid "Order"
msgstr "סדר"

#: trac/admin/templates/admin_enums.html:76
msgid ""
"[1:Note:] The order of priorities determines the\n"
"              coloring of entries in the ticket queries and reports."
msgstr "[1:שים לב:] סדר העדיפויות קובע את צביעת הרשומות בדו\"חות ובשאילתות טיקטים."

#: trac/admin/templates/admin_logging.html:26 trac/templates/about.html:85
msgid "Configuration"
msgstr "קונפיגורציה"

#: trac/admin/templates/admin_logging.html:28
#: trac/versioncontrol/templates/admin_repositories.html:18
msgid "Type:"
msgstr "סוג:"

#: trac/admin/templates/admin_logging.html:37
msgid "Log level:"
msgstr "רמת יומן:"

#: trac/admin/templates/admin_logging.html:45
msgid "Log file:"
msgstr "קובץ יומן:"

#: trac/admin/templates/admin_logging.html:48
#, python-format
msgid ""
"If you specify a relative path, the log file will be stored inside the\n"
"            [1:log] directory of the project environment ([2:%(dir)s])."
msgstr ""
"אם תזין נתיב יחסי, קובץ היומן יאוחסן בתוך תיקיית\n"
"            [1:log] של סביבת הפרויקט ([2:%(dir)s])."

#: trac/admin/templates/admin_milestones.html:10 trac/ticket/admin.py:235
#: trac/ticket/roadmap.py:963
msgid "Milestones"
msgstr "אבני דרך"

#: trac/admin/templates/admin_milestones.html:20
msgid "Manage Milestones"
msgstr "ניהול אבני דרך"

#: trac/admin/templates/admin_milestones.html:26
msgid "Modify Milestone:"
msgstr "שנה אבן דרך:"

#: trac/admin/templates/admin_milestones.html:31
#: trac/admin/templates/admin_milestones.html:88
#: trac/ticket/templates/milestone_edit.html:61
msgid "Due:"
msgstr "יעד:"

#: trac/admin/templates/admin_milestones.html:32
#: trac/admin/templates/admin_milestones.html:35
#: trac/admin/templates/admin_milestones.html:45
#: trac/admin/templates/admin_milestones.html:49
#: trac/admin/templates/admin_milestones.html:90
#: trac/admin/templates/admin_versions.html:32
#: trac/admin/templates/admin_versions.html:35
#: trac/admin/templates/admin_versions.html:66
#: trac/admin/templates/admin_versions.html:69
#: trac/ticket/templates/milestone_edit.html:65
#: trac/ticket/templates/milestone_edit.html:68
#: trac/ticket/templates/milestone_edit.html:77
#: trac/ticket/templates/milestone_edit.html:80
#, python-format
msgid "Format: %(datehint)s"
msgstr "פורמט: %(datehint)s"

#: trac/admin/templates/admin_milestones.html:41
#: trac/ticket/templates/milestone_edit.html:73
msgid "Completed:"
msgstr "הושלם:"

#: trac/admin/templates/admin_milestones.html:63
#: trac/admin/templates/admin_versions.html:40
#: trac/ticket/templates/milestone_edit.html:99
#: trac/versioncontrol/templates/admin_repositories.html:73
msgid "Description (you may use [1:WikiFormatting] here):"
msgstr "תיאור (ניתן להשתמש ב-[1:ויקי-פורמט] כאן):"

#: trac/admin/templates/admin_milestones.html:83
msgid "Add Milestone:"
msgstr "הוסף אבן דרך:"

#: trac/admin/templates/admin_milestones.html:92
#, python-format
msgid "Format: %(datetimehint)s"
msgstr "פורמט: %(datetimehint)s"

#: trac/admin/templates/admin_milestones.html:107 trac/ticket/admin.py:399
msgid "Due"
msgstr "יעד"

#: trac/admin/templates/admin_milestones.html:107 trac/ticket/admin.py:399
msgid "Completed"
msgstr "הושלם"

#: trac/admin/templates/admin_milestones.html:107 trac/ticket/web_ui.py:194
msgid "Tickets"
msgstr "טיקטים"

#: trac/admin/templates/admin_perms.html:14
msgid "Manage Permissions and Groups"
msgstr "ניהול הרשאות וקבוצות"

#: trac/admin/templates/admin_perms.html:19
msgid "Grant Permission:"
msgstr "הענק הרשאה:"

#: trac/admin/templates/admin_perms.html:21
#: trac/admin/templates/admin_perms.html:44
msgid "Subject:"
msgstr "סובייקט:"

#: trac/admin/templates/admin_perms.html:24
msgid "Action:"
msgstr "פעולה:"

#: trac/admin/templates/admin_perms.html:33
msgid ""
"Grant permission for an action to a subject, which can be either a user\n"
"            or a group."
msgstr ""
"הענק הרשאה לפעולה לסובייקט, שיכול להיות משתמש\n"
"          או קבוצה."

#: trac/admin/templates/admin_perms.html:42
msgid "Add Subject to Group:"
msgstr "הוסף סובייקט לקבוצה:"

#: trac/admin/templates/admin_perms.html:47
msgid "Group:"
msgstr "קבוצה:"

#: trac/admin/templates/admin_perms.html:52
msgid "Add a user or group to an existing permission group."
msgstr "הוסף משתמש או קבוצה לקבוצת הרשאות קיימת."

#: trac/admin/templates/admin_perms.html:63
#: trac/admin/templates/admin_perms.html:88
msgid "Subject"
msgstr "סובייקט"

#: trac/admin/templates/admin_perms.html:76
msgid "Action is no longer defined"
msgstr "ההרשאה אינה מוגדרת יותר"

#: trac/admin/templates/admin_perms.html:81
msgid "No permissions"
msgstr "אין הרשאות"

#: trac/admin/templates/admin_perms.html:85
msgid "Group Membership"
msgstr "חברות בקבוצה"

#: trac/admin/templates/admin_perms.html:88
msgid "Group"
msgstr "קבוצה"

#: trac/admin/templates/admin_perms.html:105
msgid "No group memberships"
msgstr "ללא חברות בקבוצה"

#: trac/admin/templates/admin_perms.html:113
msgid ""
"Note that [1:Subject] or [2:Group] names can't be all upper-case,\n"
"      as that is reserved for permission names."
msgstr ""
"שים לב ששמות של [1:נושא] או [2:קבוצה] אינם יכולים להיות באותיות רישא "
"בלבד,\n"
"      מפני ששמות כאלה שמורים להרשאות."

#: trac/admin/templates/admin_plugins.html:57
msgid "Manage Plugins"
msgstr "ניהול פלאגינים"

#: trac/admin/templates/admin_plugins.html:61
msgid "Install Plugin:"
msgstr "התקן פלאגין:"

#: trac/admin/templates/admin_plugins.html:63
msgid "File: [1:]"
msgstr "קובץ: [1:]"

#: trac/admin/templates/admin_plugins.html:68
msgid "Install"
msgstr "התקן"

#: trac/admin/templates/admin_plugins.html:72
msgid ""
"The web server does not have sufficient permissions to store files in\n"
"            the environment plugins directory."
msgstr ""
"לשרת אין מספיק הרשאות לשמירת קבצים\n"
"            בתיקיית הפלאגינים של הסביבה."

#: trac/admin/templates/admin_plugins.html:76
msgid "Upload a plugin packaged as Python egg."
msgstr "העלה פלאגין כ-Python egg."

#: trac/admin/templates/admin_plugins.html:100 trac/templates/diff_view.html:51
#: trac/versioncontrol/templates/changeset.html:142
msgid "Author:"
msgstr "מחבר:"

#: trac/admin/templates/admin_plugins.html:109
msgid "Home page:"
msgstr "אתר בית:"

#: trac/admin/templates/admin_plugins.html:116
msgid "License:"
msgstr "רישיון:"

#: trac/admin/templates/admin_plugins.html:124 trac/ticket/admin.py:77
#: trac/ticket/api.py:306
msgid "Component"
msgstr "מרכיב"

#: trac/admin/templates/admin_plugins.html:127
msgid "Show all descriptions"
msgstr "הצג את כל התיאורים"

#: trac/admin/templates/admin_plugins.html:129
msgid "Hide all descriptions"
msgstr "הסתר את כל התיאורים"

#: trac/admin/templates/admin_plugins.html:133
msgid "Enabled"
msgstr "מופעל"

#: trac/admin/templates/admin_versions.html:10 trac/ticket/admin.py:431
msgid "Versions"
msgstr "גרסאות"

#: trac/admin/templates/admin_versions.html:19
msgid "Manage Versions"
msgstr "ניהול גרסאות"

#: trac/admin/templates/admin_versions.html:24
msgid "Modify Version:"
msgstr "שנה גרסה:"

#: trac/admin/templates/admin_versions.html:31
msgid "Date:"
msgstr "תאריך:"

#: trac/admin/templates/admin_versions.html:59
msgid "Add Version:"
msgstr "הוסף גרסה:"

#: trac/admin/templates/admin_versions.html:64
msgid "Released:"
msgstr "שוחררה:"

#: trac/admin/templates/admin_versions.html:83
msgid "Released"
msgstr "שוחררה"

<<<<<<< HEAD
#: trac/db/api.py:308
=======
#: trac/db/api.py:193
>>>>>>> aa1d9603
#, python-format
msgid "Unsupported database type \"%(scheme)s\""
msgstr "טיפוס מסד נתונים \"%(scheme)s\" לא נתמך"

<<<<<<< HEAD
#: trac/db/api.py:347
=======
#: trac/db/api.py:229
>>>>>>> aa1d9603
#, python-format
msgid ""
"Unknown scheme \"%(scheme)s\"; database connection string must start with"
" {scheme}:/"
msgstr ""
"סכימה לא ידועה \"%(scheme)s\"; מחרוזת חיבור למסד הנתונים צריכה להתחיל "
"ב-{scheme}:/"

#: trac/db/mysql_backend.py:87
msgid "Cannot load Python bindings for MySQL"
msgstr "לא ניתן לטעון Python bindings עבור MySQL"

#: trac/db/mysql_backend.py:229 trac/db/postgres_backend.py:179
#: trac/db/postgres_backend.py:198
#, python-format
msgid "Unable to run %(path)s: %(msg)s"
msgstr "לא ניתן להריץ %(path)s: %(msg)s"

#: trac/db/mysql_backend.py:233
#, python-format
msgid "mysqldump failed: %(msg)s"
msgstr "mysqldump נכשל: %(msg)s"

#: trac/db/mysql_backend.py:235 trac/db/postgres_backend.py:204
#: trac/db/sqlite_backend.py:245
msgid "No destination file created"
msgstr "לא נוצר קובץ יעד"

#: trac/db/pool.py:130
#, python-format
msgid "Unable to get database connection within %(time)d seconds."
msgstr "לא נוצר חיבור למסד הנתונים בתוך %(time)d שניות."

#: trac/db/postgres_backend.py:81
msgid "Cannot load Python bindings for PostgreSQL"
msgstr "לא ניתן לטעון Python bindings עבור PostgreSQL"

#: trac/db/postgres_backend.py:202
#, python-format
msgid "pg_dump failed: %(msg)s"
msgstr "pg_dump נכשל: %(msg)s"

#: trac/db/sqlite_backend.py:156
msgid "Cannot load Python bindings for SQLite"
msgstr "לא ניתן לטעון Python bindings עבור MySQL"

#: trac/db/sqlite_backend.py:159
#, python-format
msgid "Need at least PySqlite %(version)s or higher"
msgstr "נדרש PySqlite %(version)s או חדש יותר"

#: trac/db/sqlite_backend.py:162
msgid "PySqlite 2.5.2 - 2.5.4 break Trac, please use 2.5.5 or higher"
msgstr "PySqlite 2.5.2 - 2.5.4 שוברים את טראק, אנא השתמש ב-2.5.5 או חדש יותר"

#: trac/db/sqlite_backend.py:195
#, python-format
msgid "Database already exists at %(path)s"
msgstr "מסד נתונים כבר קיים ב-%(path)s"

#: trac/db/sqlite_backend.py:262
#, python-format
msgid "Database \"%(path)s\" not found."
msgstr "מסד הנתונים \"%(path)s\" לא נמצא."

#: trac/db/sqlite_backend.py:271
#, python-format
msgid ""
"The user %(user)s requires read _and_ write permissions to the database "
"file %(path)s and the directory it is located in."
msgstr ""
"המשתמש %(user)s צריך הרשאות קריאה _וגם_ כתיבה לקובץ מסד הנתונים %(path)s "
"ולתיקייה המכילה אותו."

#: trac/mimeview/api.py:685 trac/mimeview/api.py:695
#, python-format
msgid "No available MIME conversions from %(old)s to %(new)s"
msgstr "לא נמצא ממיר MIME מ-%(old)s ל-%(new)s"

#: trac/mimeview/api.py:808
#, python-format
msgid "HTML preview using %(renderer)s failed (%(err)s)"
msgstr "תצוגת HTML באמצעות %(renderer)s נכשלה (%(err)s)"

#: trac/mimeview/api.py:839
#, python-format
msgid "Can't use %(annotator)s annotator: %(error)s"
msgstr "לא ניתן להשתמש במדגיש %(annotator)s: %(error)s"

#: trac/mimeview/api.py:1114 trac/templates/error.html:148
msgid "Line"
msgstr "שורה"

#: trac/mimeview/api.py:1114
msgid "Line numbers"
msgstr "מספרי שורה"

#: trac/mimeview/patch.py:171
#, python-format
msgid "new file %(new)s"
msgstr "קובץ חדש %(new)s"

#: trac/mimeview/patch.py:175
#, python-format
msgid "deleted file %(deleted)s"
msgstr "קובץ נמחק %(deleted)s"

#: trac/mimeview/patch.py:247
msgid "this hunk was shorter than expected"
msgstr "מקטע זה קצר מהצפוי"

#: trac/mimeview/pygments.py:132 trac/prefs/templates/prefs_pygments.html:9
msgid "Syntax Highlighting"
msgstr "הדגשת תחביר"

#: trac/mimeview/pygments.py:141 trac/prefs/web_ui.py:160
msgid "Your preferences have been saved."
msgstr "ההעדפות נשמרו."

#: trac/mimeview/rst.py:125 trac/mimeview/rst.py:148
#, python-format
msgid "%(link)s is not a valid TracLink"
msgstr "%(link)s אינו טראק-לינק חוקי"

#: trac/prefs/web_ui.py:56 trac/prefs/templates/prefs.html:16
msgid "Preferences"
msgstr "העדפות"

#: trac/prefs/web_ui.py:83
msgid "Unknown preference panel"
msgstr "לוח העדפות לא מוכר"

#: trac/prefs/web_ui.py:95 trac/prefs/templates/prefs_datetime.html:10
msgid "Date & Time"
msgstr "תאריך ושעה"

#: trac/prefs/web_ui.py:96 trac/prefs/templates/prefs_keybindings.html:10
msgid "Keyboard Shortcuts"
msgstr "קיצורי מקלדת"

#: trac/prefs/web_ui.py:97 trac/prefs/templates/prefs_userinterface.html:10
msgid "User Interface"
msgstr "ממשק משתמש"

#: trac/prefs/web_ui.py:99 trac/prefs/templates/prefs_language.html:10
msgid "Language"
msgstr "שפה"

#: trac/prefs/web_ui.py:101 trac/prefs/templates/prefs_advanced.html:9
msgid "Advanced"
msgstr "מתקדם"

#: trac/prefs/web_ui.py:167
msgid "The session has been loaded."
msgstr "הסשן נטען."

#: trac/prefs/templates/prefs.html:10
msgid "Preferences:"
msgstr "העדפות:"

#: trac/prefs/templates/prefs.html:17
msgid ""
"This page lets you customize your personal settings for this site.\n"
"      These settings are stored on the server and are identified by a "
"session\n"
"      key stored in a browser cookie. That cookie allows your settings to"
" be\n"
"      restored on subsequent visits."
msgstr ""
"דף זה מאפשר לך לערוך את ההגדרות האישיות שלך לאתר זה.\n"
"      הגדרות אלה נשמרות בשרת ומזוהות באמצעות מזהה שיחה\n"
"      אשר נשמר בדפדפן בתור cookie. ה-cookie מאפשר לשחזר\n"
"      את ההגדרות בביקורים הבאים באתר."

#: trac/prefs/templates/prefs.html:33
msgid "Save changes"
msgstr "שמור שינויים"

#: trac/prefs/templates/prefs_advanced.html:14
msgid "Session key:"
msgstr "מזהה שיחה:"

#: trac/prefs/templates/prefs_advanced.html:17
msgid "Change"
msgstr "שינוי"

#: trac/prefs/templates/prefs_advanced.html:18
msgid ""
"The session key is used to identify stored custom\n"
"      settings and session data on the server. Although it is\n"
"      automatically generated by default, you may change it to something\n"
"      easier to remember at any time if you wish to load your settings\n"
"      in a different web browser."
msgstr ""
"מזהה השיחה משמש לזיהוי הגדרות אישיות ונתוני שיחה השמורים בשרת.\n"
"      אף על פי שמזהה זה נוצר אוטומאטית כברירת מחדל, באפשרותך לשנות אותו\n"
"      למחרוזת שקל לזכור, אם ברצונך לטעון את אותן ההגדרות בדפדפן אחר."

#: trac/prefs/templates/prefs_advanced.html:26
msgid "Restore session:"
msgstr "שחזור שיחה:"

#: trac/prefs/templates/prefs_advanced.html:29
msgid "Load"
msgstr "טען"

#: trac/prefs/templates/prefs_advanced.html:30
msgid ""
"You may load a previously created session by entering the\n"
"      corresponding session key below. This lets you share settings "
"between\n"
"      multiple computers and web browsers."
msgstr ""
"באפשרותך לטעון מזהה שיחה שנוצר בעבר ע\"י הזנת המזהה המתאים.\n"
"      זה מאפשר שיתוף הגדרות אישיות בין מחשבים שונים ודפדפנים שנים."

#: trac/prefs/templates/prefs_datetime.html:16
msgid "Time zone:"
msgstr "אזור זמן:"

#: trac/prefs/templates/prefs_datetime.html:18
msgid "Default time zone"
msgstr "אזור זמן ברירת מחדל"

#: trac/prefs/templates/prefs_datetime.html:25
msgid ""
"Configuring your time zone will result in all\n"
"      dates and times displayed on this site to use your time zone\n"
"      instead of that of the server."
msgstr ""
"שינוי הגדרות אזור הזמן יגרום לכך שכל התאריכים והזמנים\n"
"      המוצגים באתר זה יוצגו באמצעות אזור הזמן שבחרת במקום\n"
"      בזה של השרת."

#: trac/prefs/templates/prefs_datetime.html:34
#, python-format
msgid "Example: The current time is [1:%(time)s] (UTC)."
msgstr "דוגמא: השעה הנוכחית היא [1:%(time)s] (UTC)."

#: trac/prefs/templates/prefs_datetime.html:39
#, python-format
msgid ""
"In your time zone %(tz)s, this would be displayed as\n"
"            [1:%(formatted)s]."
msgstr ""
"באזור הזמן שלך %(tz)s, זה יוצג כך:\n"
"            [1:%(formatted)s]."

#: trac/prefs/templates/prefs_datetime.html:45
#, python-format
msgid "In the default time zone, this would be displayed as [1:%(formatted)s]."
msgstr ""
"באזור זמן ברירת המחדל, זה יוצג כך: \n"
"            [1:%(formatted)s]."

#: trac/prefs/templates/prefs_datetime.html:51
msgid ""
"Note: Universal Co-ordinated Time (UTC) is also known as Greenwich Mean "
"Time (GMT).[1:]\n"
"        A positive offset is used to indicate a timezone at the east of "
"Greenwich, i.e. ahead of Universal Time."
msgstr ""
"שים לב: שעון אוניברסלי מתואם (UTC) מוכר גם בתור שעון גריניץ' (GMT).[1:]\n"
"היסט חיובי מתאים לאזור זמן מזרחי לגריניץ', כלומר מתקדם יותר ביחס לשעון "
"האוניברסלי."

#: trac/prefs/templates/prefs_datetime.html:59
msgid "Date format:"
msgstr "תבנית תאריך:"

#: trac/prefs/templates/prefs_datetime.html:61
msgid "Default date format"
msgstr "תבנית תאריך ברירת מחדל"

#: trac/prefs/templates/prefs_datetime.html:63
msgid "Your language setting"
msgstr "הגדרות השפה שלך"

#: trac/prefs/templates/prefs_datetime.html:69
msgid ""
"Configuring your date format will result in formatting\n"
"      and parsing datetime displayed on this site to use your date format"
"\n"
"      instead of that of the server."
msgstr ""
"שינוי הגדרות פורמט התאריך יגרום לכך שהתאריכים \n"
"      המוצגים באתר זה יוצגו באמצעות הפורמט שבחרת במקום\n"
"      בזה של השרת."

#: trac/prefs/templates/prefs_datetime.html:75
msgid "Date relative/absolute format:"
msgstr "פורמט תאריך יחסי/מוחלט:"

#: trac/prefs/templates/prefs_datetime.html:77
msgid "Default format"
msgstr "פורמט ברירת מחדל"

#: trac/prefs/templates/prefs_datetime.html:79
msgid "Relative format"
msgstr "פורמט יחסי"

#: trac/prefs/templates/prefs_datetime.html:81
msgid "Absolute format"
msgstr "פורמט מוחלט"

#: trac/prefs/templates/prefs_datetime.html:85
msgid ""
"Configuring your relative/absolute format will result in\n"
"      formatting datetime displayed on this site to use your format "
"instead of\n"
"      that of the server."
msgstr ""
"שינוי הגדרות פורמט יחסי/מוחלט יגרום לכך שהתאריכים והשעות\n"
"      המוצגים באתר זה יוצגו באמצעות הפורמט שבחרת במקום\n"
"      בזה של השרת."

#: trac/prefs/templates/prefs_general.html:15
msgid "Full name:"
msgstr "שם מלא:"

#: trac/prefs/templates/prefs_general.html:20
msgid "Email address:"
msgstr "כתובת אימייל:"

#: trac/prefs/templates/prefs_general.html:26
msgid ""
"This information is used to automatically populate some forms\n"
"        on this site with your contact details."
msgstr ""
"מידע זה מאפשר השלמה אוטומאטית של פרטי הקשר שלך\n"
"        בטפסים שונים באתר זה."

#: trac/prefs/templates/prefs_general.html:30
msgid ""
"This information is used to associate your login name with your\n"
"        email address and full name, which is used for email\n"
"        notification and RSS feeds, for example."
msgstr ""
"מידע זה משמש לקישור שם המשתמש שלך לכתובת האימייל והשם המלא שלך,\n"
"        אשר משמשים בשליחת התראות ועדכוני RSS, למשל."

#: trac/prefs/templates/prefs_keybindings.html:18
msgid "Enable access keys"
msgstr "אפשר מקשי גישה"

#: trac/prefs/templates/prefs_keybindings.html:21
msgid ""
"This site provides keyboard shortcuts for\n"
"      faster access to certain functions of this site. As these shortcuts"
" can\n"
"      cause conflicts with shortcuts provided by the desktop system or\n"
"      web browser, they are disabled by default. See\n"
"      [1:TracAccessibility]\n"
"      for more information on access keys."
msgstr ""
"אתר זה מאפשר שימוש בקיצורי מקלדת לגישה מהירה\n"
"      ליכולות מסוימות של האתר. הואיל וקיצורים אלה עלולים לגרום להתנגשויות"
"\n"
"      עם קיצורים המסופקים ע\"י כלי שולחן-עבודה או דפדפנים, הם לא       "
"מופעלים כברירת מחדל. ראה\n"
"      [1:טראק-נגישות]\n"
"      למידע נוסף על מקשי גישה."

#: trac/prefs/templates/prefs_language.html:15
msgid "Language:"
msgstr "שפה:"

#: trac/prefs/templates/prefs_language.html:17
msgid "Default language"
msgstr "שפת ברירת מחדל"

#: trac/prefs/templates/prefs_language.html:23
msgid ""
"Configuring your language will result in all text\n"
"      displayed on this site to use your language instead of that of the\n"
"      server."
msgstr ""
"שינוי הגדרת השפה יגרום לכך שכל הטקסט המוצג באתר\n"
"      יוצג באמצעות השפה שבחרת במקום בשפת השרת."

#: trac/prefs/templates/prefs_language.html:27
msgid ""
"The [1:Default language] option uses the browser's\n"
"        language negotiation feature to select the appropriate language."
msgstr ""
"האפשרות [1:שפת ברירת מחדל] משתמשת ביכולות קביעת השפה\n"
"        של הדפדפן לצורך בחירת השפה המתאימה."

#: trac/prefs/templates/prefs_pygments.html:37
msgid ""
"The Pygments syntax highlighter can be used with\n"
"      different coloring styles."
msgstr ""
"ניתן להשתמש בכלי הדגשת התחביר Pygments\n"
"      עם סגנונות צביעה שונים."

#: trac/prefs/templates/prefs_pygments.html:39
msgid "Style:"
msgstr "סגנון:"

#: trac/prefs/templates/prefs_pygments.html:44
msgid "Preview:"
msgstr "תצוגה מקדימה:"

#: trac/prefs/templates/prefs_userinterface.html:18
msgid "Use only symbols for buttons."
msgstr "השתמש בסמלים בלבד עבור כפתורים."

#: trac/prefs/templates/prefs_userinterface.html:21
msgid ""
"Display only the icon or symbol for\n"
"      short inline buttons, and hide the text caption."
msgstr ""
"הצג רק את האייקון או הסמל עבור\n"
"      כפתורים קצרים, והסתר את הכיתוב המילולי."

#: trac/prefs/templates/prefs_userinterface.html:29
msgid "Hide help links."
msgstr "הסתר קישורי עזרה."

#: trac/prefs/templates/prefs_userinterface.html:32
msgid ""
"Don't show the various help links.\n"
"      This reduces the verbosity of the pages."
msgstr ""
"אל תציג את קישורי העזרה.\n"
"        זה מפחית את העומס בעמודים."

#: trac/search/web_ui.py:72 trac/search/templates/search.html:12
#: trac/search/templates/search.html:26 trac/search/templates/search.html:31
#: trac/templates/theme.html:29
msgid "Search"
msgstr "חיפוש"

#: trac/search/web_ui.py:166
#, python-format
msgid "Browse repository path %(path)s"
msgstr "עיין במצבור בנתיב %(path)s"

#: trac/search/web_ui.py:206
#, python-format
msgid "Search query too short. Query must be at least %(num)s characters long."
msgstr "מחרוזת חיפוש קצרה מידי. המחרוזת חייבת להכיל לפחות %(num)s תווים."

#: trac/search/web_ui.py:245 trac/ticket/query.py:785 trac/ticket/report.py:459
msgid "Next Page"
msgstr "לדף הבא"

#: trac/search/web_ui.py:251 trac/ticket/query.py:790 trac/ticket/report.py:462
msgid "Previous Page"
msgstr "לדף הקודם"

#: trac/search/templates/search.html:11
msgid "Search Results"
msgstr "תוצאות חיפוש"

#: trac/search/templates/search.html:43
#: trac/ticket/templates/query_results.html:20
#: trac/ticket/templates/report_view.html:78
msgid "Results"
msgstr "תוצאות"

#: trac/search/templates/search.html:51
#, python-format
msgid "Quickjump to %(name)s"
msgstr "דלג ל%(name)s"

#: trac/search/templates/search.html:59
#, python-format
msgid "By %(author)s"
msgstr "ע\"י %(author)s"

#: trac/search/templates/search.html:68
#: trac/ticket/templates/report_view.html:97
#: trac/ticket/templates/report_view.html:208
msgid "No matches found."
msgstr "לא נמצאו תוצאות."

#: trac/search/templates/search.html:72
msgid ""
"[1:Note:] See [2:TracSearch]\n"
"        for help on searching."
msgstr ""
"[1:שים לב:] ראה [2:טראק-חיפוש]\n"
"        לעזרה בנושא חיפוש."

#: trac/templates/about.html:26
msgid "Trac: Integrated SCM & Project Management"
msgstr "טראק: מערכת משולבת לבקרת תצורה וניהול פרויקטים"

#: trac/templates/about.html:30
msgid ""
"Trac is a web-based software project management and bug/issue\n"
"        tracking system emphasizing ease of use and low ceremony.\n"
"        It provides an integrated Wiki, an interface to version control\n"
"        systems, and a number of convenient ways to stay on top of events"
"\n"
"        and changes within a project."
msgstr ""
"טראק היא מערכת מבוססת-רשת לניהול פרויקטי תוכנה ומעקב באגים/משימות\n"
"        תוך מתן דגש לפשטות השימוש והפחתת תקורה.\n"
"        המערכת כוללת ויקי מובנה, ממשק למערכת בקרת תצורה,\n"
"        ומגוון דרכים להישאר מעורה באירועים ובשינויים\n"
"        המתחוללים בפרויקט."

#: trac/templates/about.html:36
msgid ""
"Trac is distributed under the modified BSD License.[1:]\n"
"        The complete text of the license can be found\n"
"        [2:online]\n"
"        as well as in the [3:COPYING] file included in the distribution."
msgstr ""
"טראק מופץ במסגרת רישיון BSD המתואם.[1:]\n"
"    ניתן למצוא את טקסט הרישיון המלא [2:ברשת]\n"
"    כמו גם בקובץ [3:COPYING] הנכלל בהפצה זו."

#: trac/templates/about.html:41
msgid "python powered"
msgstr "מונע ע\"י python"

#: trac/templates/about.html:44
msgid ""
"Please visit the Trac open source project:\n"
"        [1:http://trac.edgewall.org/]"
msgstr ""
"הינך מוזמן לבקר באתר פרויקט הקוד הפתוח טראק:\n"
"        [1:http://trac.edgewall.org/]"

#: trac/templates/about.html:46
#, fuzzy
msgid ""
"Copyright © 2003-2013\n"
"        [1:Edgewall Software]"
msgstr ""
"כל הזכויות שמורות © 2003-2012\n"
"        [1:Edgewall Software]"

#: trac/templates/about.html:54
msgid "System Information"
msgstr "מידע מערכת"

#: trac/templates/about.html:56
msgid "Package"
msgstr "חבילה"

#: trac/templates/about.html:56 trac/templates/about.html:69
#: trac/templates/history_view.html:28 trac/ticket/admin.py:431
#: trac/ticket/api.py:307
msgid "Version"
msgstr "גרסה"

#: trac/templates/about.html:67
msgid "Installed Plugins"
msgstr "פלאגינים מותקנים"

#: trac/templates/about.html:69
msgid "Location"
msgstr "מיקום"

#: trac/templates/about.html:77 trac/templates/error.html:192
#: trac/web/main.py:589
msgid "N/A"
msgstr "לא זמין"

#: trac/templates/about.html:89
msgid "Section"
msgstr "סעיף"

#: trac/templates/about.html:91 trac/templates/error.html:160
msgid "Value"
msgstr "ערך"

#: trac/templates/attach_file_form.html:15
msgid "Attach file"
msgstr "צרף קובץ"

#: trac/templates/attachment.html:12
msgid "– Attachment"
msgstr "- קובץ מצורף"

#: trac/templates/attachment.html:13
msgid "– Attachments"
msgstr "- קבצים מצורפים"

#: trac/templates/attachment.html:14
#, python-format
msgid "%(filename)s on %(parent)s – Attachment"
msgstr "%(filename)s ב-%(parent)s – קובץ מצורף"

#: trac/templates/attachment.html:29
#, python-format
msgid "Add Attachment to [1:%(parent)s]"
msgstr "צרף קובץ ל[1:%(parent)s]"

#: trac/templates/attachment.html:33
#, python-format
msgid "(size limit %(value)s)"
msgstr "(הגבלת גודל %(value)s)"

#: trac/templates/attachment.html:37
msgid "Attachment Info"
msgstr "פרטי קובץ מצורף"

#: trac/templates/attachment.html:40 trac/ticket/templates/ticket.html:355
#: trac/wiki/templates/wiki_edit_form.html:42
msgid "Your email or username:"
msgstr "שם המשתמש או האימייל שלך:"

#: trac/templates/attachment.html:46
msgid "Description of the file (optional):"
msgstr "תיאור הקובץ (רשות):"

#: trac/templates/attachment.html:52
msgid "Replace existing attachment of the same name"
msgstr "החלף קבצים מצורפים קיימים בעלי שם זהה"

#: trac/templates/attachment.html:62
msgid "Add attachment"
msgstr "הוסף קובץ מצורף"

#: trac/templates/attachment.html:70
msgid "Are you sure you want to delete this attachment?"
msgstr "האם אתה בטוח שברצונך למחוק את הקובץ המצורף הזה?"

#: trac/templates/attachment.html:77 trac/templates/attachment.html:119
msgid "Delete attachment"
msgstr "מחק קובץ מצורף"

#: trac/templates/attachment.html:86
msgid "Attach another file"
msgstr "צרף קובץ נוסף"

#: trac/templates/attachment.html:98 trac/templates/list_of_attachments.html:21
<<<<<<< HEAD
#: trac/templates/macros.html:19 trac/util/text.py:621
#: trac/versioncontrol/templates/browser.html:189
#: trac/versioncontrol/templates/dir_entries.html:17
=======
#: trac/templates/macros.html:19 trac/util/text.py:541
#: trac/versioncontrol/templates/browser.html:110
#: trac/versioncontrol/templates/dir_entries.html:16
>>>>>>> aa1d9603
#, python-format
msgid "%(size)s bytes"
msgstr "%(size)s בתים"

#: trac/templates/attachment.html:96
#, python-format
msgid ""
"File %(file)s,\n"
"                [1:%(size)s]\n"
"                (added by %(author)s, %(date)s)"
msgstr ""
"קובץ %(file)s,\n"
"                [1:%(size)s]\n"
"                (התווסף ע\"י %(author)s, %(date)s)"

#: trac/templates/diff_div.html:72
#, python-format
msgid ""
"Property %(name)s\n"
"                  changed from %(old)s to %(new)s"
msgstr "מאפיין %(name)s השתנה מ-%(old)s ל-%(new)s"

#: trac/templates/diff_div.html:76
#, python-format
msgid "Property %(name)s set to %(value)s"
msgstr "מאפיין %(name)s נקבע ל-%(value)s"

#: trac/templates/diff_div.html:79
#, python-format
msgid "Property %(name)s deleted"
msgstr "מאפיין %(name)s נמחק"

#: trac/templates/diff_div.html:86
msgid "Differences"
msgstr "הפרשים"

#: trac/templates/diff_options.html:10
#: trac/versioncontrol/templates/browser.html:138
#: trac/versioncontrol/templates/browser.html:146
msgid "View differences"
msgstr "הצג הפרשים"

#: trac/templates/diff_options.html:13
msgid "inline"
msgstr "תוך-שורה"

#: trac/templates/diff_options.html:15
msgid "side by side"
msgstr "צד מול צד"

#: trac/templates/diff_options.html:18
msgid ""
"[1:[2:]\n"
"             Show]\n"
"      [3:[4:]\n"
"             lines around each change]"
msgstr ""
"[1:[2:]\n"
"             הצג]\n"
"      [3:[4:]\n"
"             שורות סביב כל שינוי]"

#: trac/templates/diff_options.html:28
msgid "Show the changes in full context"
msgstr "הצג שינויים בהקשר מלא"

#: trac/templates/diff_options.html:32
msgid "Ignore:"
msgstr "התעלם:"

#: trac/templates/diff_options.html:36
msgid "Blank lines"
msgstr "שורות ריקות"

#: trac/templates/diff_options.html:41
msgid "Case changes"
msgstr "שינויי Case"

#: trac/templates/diff_options.html:46
msgid "White space changes"
msgstr "שינויי תווים שקופים"

#: trac/templates/diff_options.html:50
#: trac/ticket/templates/milestone_view.html:57
#: trac/ticket/templates/query.html:220
#: trac/ticket/templates/report_view.html:49
#: trac/ticket/templates/roadmap.html:28
#: trac/timeline/templates/timeline.html:36
#: trac/versioncontrol/templates/revisionlog.html:80
msgid "Update"
msgstr "עדכן"

#: trac/templates/diff_view.html:18
#, python-format
msgid ""
"Changes between\n"
"          [1:Version %(old)s] and\n"
"          [2:Version %(new)s] of\n"
"          [3:%(name)s]"
msgstr ""
"שינויים בין\n"
"          [1:גרסה %(old)s] ו-\n"
"          [2:גרסה %(new)s] של\n"
"          [3:%(name)s]"

#: trac/templates/diff_view.html:23
#, python-format
msgid ""
"Changes between\n"
"          [1:Initial Version] and\n"
"          [2:Version %(new)s] of\n"
"          [3:%(name)s]"
msgstr ""
"שינויים בין\n"
"          [1:גרסה ראשונית] ו-\n"
"          [2:גרסה %(new)s] של\n"
"          [3:%(name)s]"

#: trac/templates/diff_view.html:28
#, python-format
msgid ""
"Changes from\n"
"          [1:Version %(new)s] of\n"
"          [2:%(name)s]"
msgstr ""
"שינויים מאז\n"
"          [1:גרסה %(new)s] של\n"
"          [2:%(name)s]"

#: trac/templates/diff_view.html:43
#: trac/versioncontrol/templates/changeset.html:136
msgid "Timestamp:"
msgstr "תג זמן:"

#: trac/templates/diff_view.html:45 trac/templates/diff_view.html:53
#: trac/templates/diff_view.html:59
msgid "(multiple changes)"
msgstr "(שינויים מרובים)"

#: trac/templates/diff_view.html:47
#, python-format
msgid "%(date)s (%(duration)s ago)"
msgstr "%(date)s (לפני %(duration)s)"

#: trac/templates/diff_view.html:55
#, python-format
msgid "(IP: %(ipnr)s)"
msgstr "(IP: %(ipnr)s)"

#: trac/templates/diff_view.html:57 trac/ticket/templates/batch_modify.html:12
#: trac/ticket/templates/batch_ticket_notify_email.txt:9
#: trac/ticket/templates/ticket_notify_email.txt:21
msgid "Comment:"
msgstr "הערה:"

#: trac/templates/diff_view.html:65
#: trac/versioncontrol/templates/changeset.html:198
#: trac/versioncontrol/templates/revisionlog.html:86
msgid "Legend:"
msgstr "מקרא:"

#: trac/templates/diff_view.html:67
#: trac/versioncontrol/templates/changeset.html:200
msgid "Unmodified"
msgstr "ללא שינויים"

#: trac/templates/diff_view.html:68
#: trac/versioncontrol/templates/changeset.html:201
#: trac/versioncontrol/templates/revisionlog.html:88
msgid "Added"
msgstr "התווסף"

#: trac/templates/diff_view.html:69
#: trac/versioncontrol/templates/changeset.html:202
#: trac/versioncontrol/templates/revisionlog.html:90
msgid "Removed"
msgstr "הוסר"

#: trac/templates/diff_view.html:70 trac/ticket/api.py:336
#: trac/versioncontrol/templates/changeset.html:204
#: trac/versioncontrol/templates/revisionlog.html:92 trac/wiki/admin.py:197
msgid "Modified"
msgstr "שונה"

#: trac/templates/error.html:10 trac/templates/index.html:18
#: trac/web/main.py:516
msgid "Error"
msgstr "שגיאה"

#: trac/templates/error.html:65
msgid "Create"
msgstr "צור"

#: trac/templates/error.html:80
msgid "Oops…"
msgstr "אופס…"

#: trac/templates/error.html:82
msgid "Trac detected an internal error:"
msgstr "טראק איתר שגיאה פנימית:"

#: trac/templates/error.html:87
msgid ""
"There was an internal error in Trac.\n"
"                It is recommended that you notify your local\n"
"                [1:\n"
"                    Trac administrator] with the information needed to\n"
"                reproduce the issue."
msgstr ""
"ארעה שגיאה פנימית בטראק.\n"
"                מומלץ לפנות ל[1:מנהלן הטראק] המקומי\n"
"                עם המידע הנחוץ לשחזור התקלה."

#: trac/templates/error.html:95
#, python-format
msgid "To that end, you could %(create)s a ticket."
msgstr "למטרה זו, באפשרותך %(create)s טיקט."

#: trac/templates/error.html:97
msgid "The action that triggered the error was:"
msgstr "הפעולה שגרמה לשגיאה הייתה:"

#: trac/templates/error.html:102
msgid "This is probably a local installation issue."
msgstr "זוהי כנראה בעיה בהתקנה המקומית."

#: trac/templates/error.html:103
#, python-format
msgid ""
"You should %(create)s a ticket at the admin Trac to report\n"
"                    the issue."
msgstr "ניתן %(create)s טיקט בטראק המנהלתי ע\"מ לדווח על השגיאה."

#: trac/templates/error.html:109
msgid "Found a bug in Trac?"
msgstr "מצאת באג בטראק?"

#: trac/templates/error.html:110
msgid ""
"If you think this should work and you can reproduce the problem,\n"
"              you should consider creating a bug report."
msgstr ""
"אם לדעתך זה אמור לעבוד וביכולתך לשחזר את הבעיה,\n"
"              אנא שקול ליצור דו\"ח באג."

#: trac/templates/error.html:113
#, python-format
msgid "Note that the %(name)s plugin seems to be involved."
msgstr "שים לב שנראה שהפלאגין %(name)s מעורב."

#: trac/templates/error.html:116
msgid "Note that the following plugins seem to be involved:"
msgstr "שים לב שהפלאגינים הבאים עלולים להיות מעורבים:"

#: trac/templates/error.html:120
msgid "Please report this issue to the plugin maintainer."
msgstr "אנא דווח על סוגיה זו למתחזק הפלאגין."

#: trac/templates/error.html:122
msgid ""
"Before you do that, though, please first try\n"
"                [1:[2:searching]\n"
"                for similar issues], as it is quite likely that this "
"problem\n"
"                has been reported before. For questions about "
"installation\n"
"                and configuration of Trac or its plugins, please try the\n"
"                [3:mailing list]\n"
"                instead of creating a ticket."
msgstr ""
"לפני שתעשה זאת, אנא נסה תחילה [1:[2:לחפש]\n"
"                סוגיות דומות], הואיל וייתכן שבעיה זו כבר דווחה בעבר.\n"
"                לשאלות בנושא התקנה והגדרות של טראק או של פלאגינים,\n"
"                אנא נסה לפנות [3:לרשימת התפוצה]\n"
"                במקום לפתוח טיקט חדש."

#: trac/templates/error.html:131
#, python-format
msgid ""
"Otherwise, please %(create)s a new bug report\n"
"                describing the problem and explain how to reproduce it."
msgstr ""
"אחרת, אנא %(create)s דו\"ח באג חדש\n"
"                המתאר את הבעיה ומסביר כיצד ניתן לשחזר אותה."

#: trac/templates/error.html:135
msgid "Python Traceback"
msgstr "Python Traceback"

#: trac/templates/error.html:136
msgid "Most recent call last:"
msgstr "Most recent call last:"

#: trac/templates/error.html:140
#, python-format
msgid ""
"[1:File \"%(file)s\",\n"
"                        line [2:%(line)s], in]\n"
"                        [3:%(function)s]"
msgstr ""
"[1:קובץ \"%(file)s\",\n"
"                        שורה [2:%(line)s],]\n"
"                        ב[3:%(function)s]"

#: trac/templates/error.html:146
msgid "Code fragment:"
msgstr "קטע קוד:"

#: trac/templates/error.html:158
msgid "Local variables:"
msgstr "משתנים מקומיים:"

#: trac/templates/error.html:172
#, python-format
msgid "File \"%(file)s\", line %(line)s, in %(function)s"
msgstr "קובץ \"%(file)s\", שורה %(line)s, ב-%(function)s"

#: trac/templates/error.html:175
msgid "Switch to plain text view"
msgstr "עבור לתצוגת טקסט בלבד"

#: trac/templates/error.html:178
msgid "System Information:"
msgstr "מידע מערכת"

#: trac/templates/error.html:186
msgid "Enabled Plugins:"
msgstr "פלאגינים פעילים:"

#: trac/templates/error.html:202
msgid "TracGuide"
msgstr "מדריך-טראק"

#: trac/templates/error.html:202
msgid "— The Trac User and Administration Guide"
msgstr "— מדריך טראק למשתמש ולמנהלן"

#: trac/templates/history_view.html:16
#, python-format
msgid "Change History for [1:%(name)s]"
msgstr "שנה היסטוריה עבור [1:%(name)s]"

#: trac/templates/history_view.html:22 trac/templates/history_view.html:55
#: trac/versioncontrol/templates/diff_form.html:58
#: trac/versioncontrol/templates/revisionlog.html:101
#: trac/versioncontrol/templates/revisionlog.html:204
msgid "View changes"
msgstr "הצג שינויים"

#: trac/templates/history_view.html:24
msgid "Change history"
msgstr "שנה היסטוריה"

#: trac/templates/history_view.html:31
msgid "Comment"
msgstr "הערה"

#: trac/templates/history_view.html:43
msgid "View this version"
msgstr "הצג גרסה זו"

#: trac/templates/history_view.html:46
#, python-format
msgid "IP-Address: %(ipnr)s"
msgstr "כתובת IP: %(ipnr)s"

#: trac/templates/index.html:8 trac/templates/index.html:12
msgid "Available Projects"
msgstr "פרויקטים זמינים"

#: trac/templates/layout.html:28
#, python-format
msgid "Search %(project)s"
msgstr "חפש ב%(project)s"

#: trac/templates/layout.html:69
msgid "Download in other formats:"
msgstr "הורד בפורמטים אחרים:"

#: trac/templates/list_of_attachments.html:19
msgid "View attachment"
msgstr "הצג קובץ מצורף"

#: trac/templates/list_of_attachments.html:18
#, fuzzy, python-format
msgid ""
"[1:%(file)s][2:​]\n"
"       ([3:%(size)s]) -\n"
"      added by [4:%(author)s] %(date)s."
msgstr ""
"[1:%(file)s][2:​]\n"
"       ([3:%(size)s]) -\n"
"      התווסף ע\"י [4:%(author)s] %(date)s."

#: trac/templates/list_of_attachments.html:28
#: trac/templates/list_of_attachments.html:44
#: trac/ticket/templates/ticket.html:378
msgid "Attachments"
msgstr "קבצים מצורפים"

#: trac/templates/list_of_attachments.html:38
#: trac/templates/list_of_attachments.html:54
msgid "Download all attachments as:"
msgstr "הורד את כל הצרופות בתור:"

#: trac/templates/list_of_attachments.html:39
#: trac/templates/list_of_attachments.html:55
msgid ".zip"
msgstr ".zip"

#: trac/templates/macros.html:37 trac/templates/macros.html:38
msgid "Previous"
msgstr "הקודם"

#: trac/templates/macros.html:47 trac/templates/macros.html:48
msgid "Next"
msgstr "הבא"

#: trac/templates/preview_file.html:15
msgid "(The file is empty)"
msgstr "(הקובץ ריק)"

#: trac/templates/preview_file.html:19
#, python-format
msgid ""
"[1:HTML preview not available], since the file size exceeds %(size)s "
"bytes."
msgstr "[1:תצוגת HTML לא זמינה], מפני שגודל הקובץ חורג מ-%(size)s בתים."

#: trac/templates/preview_file.html:22
msgid "[1:HTML preview not available], since no preview renderer could handle it."
msgstr "[1:תצוגת HTML לא זמינה], מפני שלא נמצא מנוע תצוגה מתאים."

#: trac/templates/preview_file.html:26
msgid "Try [1:downloading] the file instead."
msgstr "נסה [1:להוריד] את הקובץ במקום."

#: trac/templates/progress_bar.html:26
#, python-format
msgid "%(count)s/%(total)s %(title)s"
msgstr "%(count)s/%(total)s %(title)s"

#: trac/templates/progress_bar.html:37
#, python-format
msgid "Total number of %(unit)s: %(count)s"
msgstr "סה\"כ מספר %(unit)s: %(count)s"

#: trac/templates/progress_bar.html:41
#, python-format
msgid "%(title)s: %(count)s"
msgstr "%(title)s: %(count)s"

#: trac/templates/progress_bar_grouped.html:17
msgid "(none)"
msgstr "(ללא)"

#: trac/templates/theme.html:27
msgid "Search:"
msgstr "חפש:"

#: trac/templates/theme.html:41
msgid "Context Navigation"
msgstr "ניווט לפי הקשר"

#: trac/templates/theme.html:50
msgid "Hide this warning"
msgstr "הסתר אזהרה זו"

#: trac/templates/theme.html:50 trac/templates/theme.html:58
msgid "close"
msgstr "סגור"

#: trac/templates/theme.html:52
msgid "Warning:"
msgstr "אזהרה:"

#: trac/templates/theme.html:58
msgid "Hide this notice"
msgstr "הסתר הודעה זו"

#: trac/templates/theme.html:72
#, python-format
msgid ""
"Powered by [1:[2:Trac %(version)s]][3:]\n"
"        By [4:Edgewall Software]."
msgstr ""
"מונע ע\"י [1:[2:טראק %(version)s]][3:]\n"
"        מבית [4:Edgewall Software]."

#: trac/ticket/admin.py:37
msgid "(Undefined)"
msgstr "(לא מוגדר)"

#: trac/ticket/admin.py:48
msgid "Ticket System"
msgstr "מערכת טיקטים"

#: trac/ticket/admin.py:93
#, python-format
msgid "The component \"%(name)s\" already exists."
msgstr "המרכיב \"%(name)s\" כבר קיים."

#: trac/ticket/admin.py:117
#, python-format
msgid "The component \"%(name)s\" has been added."
msgstr "המרכיב \"%(name)s\" התווסף."

#: trac/ticket/admin.py:122 trac/ticket/model.py:859 trac/ticket/model.py:878
msgid "Invalid component name."
msgstr "שם מרכיב לא חוקי"

#: trac/ticket/admin.py:123
#, python-format
msgid "Component %(name)s already exists."
msgstr "המרכיב %(name)s כבר קיים."

#: trac/ticket/admin.py:130
msgid "No component selected"
msgstr "לא נבחר מרכיב"

#: trac/ticket/admin.py:136
msgid "The selected components have been removed."
msgstr "המרכיבים הנבחרים הוסרו."

#: trac/ticket/admin.py:235 trac/ticket/api.py:305
msgid "Milestone"
msgstr "אבן דרך"

#: trac/ticket/admin.py:266 trac/ticket/roadmap.py:757
msgid "Completion date may not be in the future"
msgstr "לא ניתן לקבוע תאריך השלמה עתידי"

#: trac/ticket/admin.py:268
msgid "Invalid Completion Date"
msgstr "תאריך השלמה לא חוקי"

#: trac/ticket/admin.py:273
#, python-format
msgid "The milestone \"%(name)s\" already exists."
msgstr "אבן דרך \"%(name)s\" כבר קיימת."

#: trac/ticket/admin.py:300
#, python-format
msgid "The milestone \"%(name)s\" has been added."
msgstr "אבן הדרך \"%(name)s\" התווספה."

#: trac/ticket/admin.py:305 trac/ticket/model.py:1038 trac/ticket/model.py:1060
msgid "Invalid milestone name."
msgstr "שם אבן דרך לא חוקי."

#: trac/ticket/admin.py:306
#, python-format
msgid "Milestone %(name)s already exists."
msgstr "אבן דרך %(name)s כבר קיימת."

#: trac/ticket/admin.py:314
msgid "No milestone selected"
msgstr "לא נבחרה אבן דרך"

#: trac/ticket/admin.py:321
msgid "The selected milestones have been removed."
msgstr "אבני הדרך הנבחרות הוסרו."

#: trac/ticket/admin.py:452
#, python-format
msgid "The version \"%(name)s\" already exists."
msgstr "גרסה \"%(name)s\" כבר קיימת."

#: trac/ticket/admin.py:479
#, python-format
msgid "The version \"%(name)s\" has been added."
msgstr "הגרסה \"%(name)s\" התווספה."

#: trac/ticket/admin.py:484 trac/ticket/model.py:1165 trac/ticket/model.py:1183
msgid "Invalid version name."
msgstr "שם גרסה לא חוקי."

#: trac/ticket/admin.py:485
#, python-format
msgid "Version %(name)s already exists."
msgstr "גרסה \"%(name)s\" כבר קיימת."

#: trac/ticket/admin.py:492
msgid "No version selected"
msgstr "לא נבחרה גרסה"

#: trac/ticket/admin.py:499
msgid "The selected versions have been removed."
msgstr "הגרסאות הנבחרות הוסרו."

#: trac/ticket/admin.py:559
msgid "Time"
msgstr "זמן"

#: trac/ticket/admin.py:605 trac/ticket/admin.py:633
#, python-format
msgid "%(type)s value \"%(name)s\" already exists"
msgstr "הערך %(type)s \"%(name)s\" כבר קיים"

#: trac/ticket/admin.py:625
#, python-format
msgid "The %(field)s value \"%(name)s\" has been added."
msgstr "הערך \"%(name)s\" התווסף ל%(field)s."

#: trac/ticket/admin.py:631
#, python-format
msgid "Invalid %(type)s value."
msgstr "ערך %(type)s לא חוקי."

#: trac/ticket/admin.py:640
#, python-format
msgid "No %s selected"
msgstr "לא נבחר %s"

#: trac/ticket/admin.py:646
#, python-format
msgid "The selected %(field)s values have been removed."
msgstr "ערכי ב%(field)s הנבחרים הוסרו."

#: trac/ticket/admin.py:668
msgid ""
"Error writing to trac.ini, make sure it is writable by the web server. "
"The default value has not been saved."
msgstr ""
"שגיאה בכתיבה ל-trac.ini, יש לוודא שלשרת יש גישת כתיבה לקובץ. ערך ברירת "
"המחדל לא נשמר."

#: trac/ticket/admin.py:680
msgid "Order numbers must be unique"
msgstr "מספרי המיון נדרשים להיות ייחודיים"

#: trac/ticket/admin.py:741
msgid "Possible Values"
msgstr "ערכים אפשריים"

#: trac/ticket/admin.py:758
#, python-format
msgid "Invalid up/down value: %(value)s"
msgstr "ערך מעלה/מטה לא חוקי: %(value)s"

#: trac/ticket/admin.py:777 trac/ticket/api.py:304
msgid "Priority"
msgstr "עדיפות"

#: trac/ticket/admin.py:777
msgid "Priorities"
msgstr "עדיפויות"

#: trac/ticket/admin.py:783 trac/ticket/api.py:309
msgid "Resolution"
msgstr "החלטה"

#: trac/ticket/admin.py:783
msgid "Resolutions"
msgstr "החלטות"

#: trac/ticket/admin.py:789 trac/ticket/api.py:308
msgid "Severity"
msgstr "חומרה"

#: trac/ticket/admin.py:789
msgid "Severities"
msgstr "חומרות"

#: trac/ticket/admin.py:795
msgid "Ticket Type"
msgstr "סוג טיקט"

#: trac/ticket/admin.py:795
msgid "Ticket Types"
msgstr "סוגי טיקטים"

#: trac/ticket/admin.py:823
msgid "<number> must be a number"
msgstr "<מספר> חייב להיות מספר"

#: trac/ticket/admin.py:826
#, python-format
msgid "Ticket #%(num)s and all associated data removed."
msgstr "טיקט #%(num)s וכל המידע הנלווה הוסרו."

#: trac/ticket/api.py:257
msgid "Attachment"
msgstr "צרופה"

#: trac/ticket/api.py:287
msgid "Summary"
msgstr "תיאור"

#: trac/ticket/api.py:289 trac/ticket/templates/ticket.html:351
msgid "Reporter"
msgstr "מדווח"

#: trac/ticket/api.py:302 trac/versioncontrol/admin.py:113
#: trac/versioncontrol/templates/admin_repositories.html:125
msgid "Type"
msgstr "סוג"

#: trac/ticket/api.py:303
msgid "Status"
msgstr "סטאטוס"

#: trac/ticket/api.py:328
msgid "Keywords"
msgstr "מילות מפתח"

#: trac/ticket/api.py:330
msgid "Cc"
msgstr "מכותבים"

#: trac/ticket/api.py:334
msgid "Created"
msgstr "נוצר"

#: trac/ticket/api.py:480
#, python-format
msgid "Tickets %(ranges)s"
msgstr "טיקטים %(ranges)s"

#: trac/ticket/api.py:504
#, python-format
msgid "Comment %(cnum)s for Ticket #%(id)s"
msgstr "הערה %(cnum)s לטיקט #%(id)s"

#: trac/ticket/api.py:529
#, python-format
msgid "Ticket #%(shortname)s"
msgstr "טיקט #%(shortname)s"

#: trac/ticket/batch.py:95
msgid "add"
msgstr "הוסף"

#: trac/ticket/batch.py:96
msgid "remove"
msgstr "הסר"

#: trac/ticket/batch.py:97
msgid "add / remove"
msgstr "הוסף / הסר"

#: trac/ticket/batch.py:98
msgid "set to"
msgstr "קבע לערך"

#: trac/ticket/batch.py:180
#, python-format
msgid ""
"The changes have been saved, but an error occurred while sending "
"notifications: %(message)s"
msgstr "השינויים נשמרו, אך אירעה שגיאה בעת שליחת התראות: %(message)s"

#: trac/ticket/default_workflow.py:241
msgid "Current state no longer exists"
msgstr "מצב נוכחי כבר לא קיים"

#: trac/ticket/default_workflow.py:243
msgid "The ticket will be disowned"
msgstr "הטיקט ינושל מאחראי"

#: trac/ticket/default_workflow.py:261 trac/ticket/default_workflow.py:280
#, python-format
msgid "to %(owner)s"
msgstr "ל%(owner)s"

#: trac/ticket/default_workflow.py:263
#, python-format
msgid "The owner will be changed from %(current_owner)s"
msgstr "האחראי ישונה מ-%(current_owner)s\""

#: trac/ticket/default_workflow.py:271
#, python-format
msgid "to %(owner)s "
msgstr "ל%(owner)s"

#: trac/ticket/default_workflow.py:273
#, python-format
msgid "The owner will be changed from %(current_owner)s to %(selected_owner)s"
msgstr "האחראי ישונה מ-%(current_owner)s ל-%(selected_owner)s"

#: trac/ticket/default_workflow.py:283
#, fuzzy, python-format
msgid "The owner will be changed from %(current_owner)s to the selected user"
msgstr ""

#: trac/ticket/default_workflow.py:288
#, python-format
msgid "The owner will be changed from %(current_owner)s to %(authname)s"
msgstr "האחראי ישונה מ-%(current_owner)s ל-%(authname)s"

#: trac/ticket/default_workflow.py:298
msgid ""
"Your workflow attempts to set a resolution but none is defined "
"(configuration issue, please contact your Trac admin)."
msgstr ""
"ה-workflow מנסה לקבוע החלטה, אך אין החלטות מוגדרות (בעיית קונפיגורציה, "
"אנא פנה למנהלן הטראק שלך)."

#: trac/ticket/default_workflow.py:306 trac/ticket/default_workflow.py:316
#, python-format
msgid "as %(resolution)s"
msgstr "כ%(resolution)s"

#: trac/ticket/default_workflow.py:308
#, python-format
msgid "The resolution will be set to %(name)s"
msgstr "ההחלטה תיקבע ל-%(name)s"

#: trac/ticket/default_workflow.py:319
msgid "The resolution will be set"
msgstr "ההחלטה תיקבע"

#: trac/ticket/default_workflow.py:321
msgid "The resolution will be deleted"
msgstr "ההחלטה תמחק"

#: trac/ticket/default_workflow.py:324
#, python-format
msgid "as %(status)s "
msgstr "כ%(status)s "

#: trac/ticket/default_workflow.py:328
#, python-format
msgid "Next status will be '%(name)s'"
msgstr "הסטאטוס הבא יהיה '%(name)s'"

#: trac/ticket/default_workflow.py:418
#, fuzzy
msgid ""
"Render a workflow graph.\n"
"\n"
"This macro accepts a TracWorkflow configuration and renders the states\n"
"and transitions as a directed graph. If no parameters are given, the\n"
"current ticket workflow is rendered. In WikiProcessors mode the `width`\n"
"and `height` arguments can be specified.\n"
"\n"
"(Defaults: `width = 800` and `heigth = 600`)\n"
"\n"
"Examples:\n"
"{{{\n"
"    [[Workflow()]]\n"
"\n"
"    [[Workflow(go = here -> there; return = there -> here)]]\n"
"\n"
"    {{{\n"
"    #!Workflow width=700 height=700\n"
"    leave = * -> *\n"
"    leave.operations = leave_status\n"
"    leave.default = 1\n"
"\n"
"    accept = new,assigned,accepted,reopened -> accepted\n"
"    accept.permissions = TICKET_MODIFY\n"
"    accept.operations = set_owner_to_self\n"
"\n"
"    resolve = new,assigned,accepted,reopened -> closed\n"
"    resolve.permissions = TICKET_MODIFY\n"
"    resolve.operations = set_resolution\n"
"\n"
"    reassign = new,assigned,accepted,reopened -> assigned\n"
"    reassign.permissions = TICKET_MODIFY\n"
"    reassign.operations = set_owner\n"
"\n"
"    reopen = closed -> reopened\n"
"    reopen.permissions = TICKET_CREATE\n"
"    reopen.operations = del_resolution\n"
"    }}}\n"
"}}}"
msgstr ""
"צור תצוגה של גרף זרימת העבודה.\n"
"\n"
"מאקרו זה מקבל קונפיגורציית TracWorkflow ומייצר תצוגה של המצבים והמעברים "
"כגרף מכוון.\n"
"אם לא מועבר פרמטר, המאקרו משתמש בתהליך זרימת העבודה הנוכחי.\n"
"במצב WikiProcessor ניתן להעביר פרמטרי `width` ו-`height`.\n"
"\n"
"(ערכי ברירת מחדל: `width = 800` and `heigth = 600`)\n"
"\n"
"דוגמאות:\n"
"{{{\n"
"    [[Workflow()]]\n"
"    \n"
"    [[Workflow(go = here -> there; return = there -> here)]]\n"
"    \n"
"    {{{\n"
"    #!Workflow width=700 height=700\n"
"    leave = * -> *\n"
"    leave.operations = leave_status\n"
"    leave.default = 1\n"
"\n"
"    accept = new,assigned,accepted,reopened -> accepted\n"
"    accept.permissions = TICKET_MODIFY\n"
"    accept.operations = set_owner_to_self\n"
"\n"
"    resolve = new,assigned,accepted,reopened -> closed\n"
"    resolve.permissions = TICKET_MODIFY\n"
"    resolve.operations = set_resolution\n"
"\n"
"    reassign = new,assigned,accepted,reopened -> assigned\n"
"    reassign.permissions = TICKET_MODIFY\n"
"    reassign.operations = set_owner\n"
"\n"
"    reopen = closed -> reopened\n"
"    reopen.permissions = TICKET_CREATE\n"
"    reopen.operations = del_resolution\n"
"    }}}\n"
"}}}"

#: trac/ticket/default_workflow.py:493
msgid "Enable JavaScript to display the workflow graph."
msgstr "אפשר ל-JavaScript להציג את גרף זרימת-העבודה."

#: trac/ticket/model.py:120
#, python-format
msgid "Ticket %(id)s does not exist."
msgstr "טיקט %(id)s לא קיים."

#: trac/ticket/model.py:121
msgid "Invalid ticket number"
msgstr "מספר טיקט לא חוקי"

#: trac/ticket/model.py:157
msgid "Multi-values fields not supported yet"
msgstr "עדיין אין תמיכה בשדות מרובי-בחירה"

#: trac/ticket/model.py:685
#, python-format
msgid "%(type)s %(name)s does not exist."
msgstr "%(type)s %(name)s לא קיים."

#: trac/ticket/model.py:727 trac/ticket/model.py:752
#, python-format
msgid "Invalid %(type)s name."
msgstr "שם לא חוקי %(type)s"

#: trac/ticket/model.py:831
#, python-format
msgid "Component %(name)s does not exist."
msgstr "מרכיב %(name)s לא קיים."

#: trac/ticket/model.py:976
#, python-format
msgid "Milestone %(name)s does not exist."
msgstr "אבן דרך %(name)s לא קיימת."

#: trac/ticket/model.py:977
msgid "Invalid milestone name"
msgstr "שם אבן דרך לא חוקי"

#: trac/ticket/model.py:1116
msgid "Open (by due date)"
msgstr "פתוח (לפי תאריך יעד)"

#: trac/ticket/model.py:1117
msgid "Open (no due date)"
msgstr "פתוח (ללא תאריך יעד)"

#: trac/ticket/model.py:1120
msgid "Closed"
msgstr "סגור"

#: trac/ticket/model.py:1137
#, python-format
msgid "Version %(name)s does not exist."
msgstr "גרסה %(name)s לא קיימת."

#: trac/ticket/query.py:59
msgid "Invalid query constraint value"
msgstr "ערך אילוץ לא חוקי לשאילתא"

#: trac/ticket/query.py:93
#, python-format
msgid "Query page %(page)s is invalid."
msgstr "דף שאילתא %(page)s לא חוקי."

#: trac/ticket/query.py:108
#, python-format
msgid "Query max %(max)s is invalid."
msgstr "מספר פריטים מירבי לשאילתא %(max)s לא חוקי."

#: trac/ticket/query.py:167
msgid "Query filter requires field and constraints separated by a \"=\""
msgstr "פילטר השאילתא דורש הפרדה באמצעות \"=\" בין שדה לאילוץ"

#: trac/ticket/query.py:180
msgid "Query filter requires field name"
msgstr "פילטר השאילתא דורש שם שדה"

#: trac/ticket/query.py:313
#, python-format
msgid "Page %(page)s is beyond the number of pages in the query"
msgstr "דף %(page)s מעבר למספר הדפים בשאילתא"

#: trac/ticket/query.py:573
#, python-format
msgid "Invalid ticket id list: %(value)s"
msgstr "רשימת מזהי טיקטים לא חוקית: %(value)s"

#: trac/ticket/query.py:672 trac/ticket/query.py:680
msgid "contains"
msgstr "מכיל"

#: trac/ticket/query.py:673 trac/ticket/query.py:681
msgid "doesn't contain"
msgstr "לא מכיל"

#: trac/ticket/query.py:674
msgid "begins with"
msgstr "מתחיל ב-"

#: trac/ticket/query.py:675
msgid "ends with"
msgstr "מסתיים ב-"

#: trac/ticket/query.py:676 trac/ticket/query.py:684 trac/ticket/query.py:688
msgid "is"
msgstr "שווה"

#: trac/ticket/query.py:677 trac/ticket/query.py:685 trac/ticket/query.py:689
msgid "is not"
msgstr "שונה"

#: trac/ticket/query.py:721 trac/ticket/query.py:727
msgid "Ticket"
msgstr "טיקט"

#: trac/ticket/query.py:798 trac/ticket/report.py:468
#, python-format
msgid "Page %(num)d"
msgstr "עמוד %(num)d"

#: trac/ticket/query.py:847 trac/ticket/report.py:328 trac/ticket/report.py:627
#: trac/ticket/web_ui.py:140 trac/timeline/web_ui.py:235
#: trac/versioncontrol/web_ui/log.py:319
msgid "RSS Feed"
msgstr "RSS Feed"

#: trac/ticket/query.py:849 trac/ticket/report.py:330 trac/ticket/report.py:629
#: trac/ticket/web_ui.py:136
msgid "Comma-delimited Text"
msgstr "טקסט מופרד-פסיקים"

#: trac/ticket/query.py:851 trac/ticket/report.py:332 trac/ticket/report.py:631
#: trac/ticket/web_ui.py:138
msgid "Tab-delimited Text"
msgstr "טקסט מופרד-טאבים"

#: trac/ticket/query.py:873 trac/ticket/report.py:131
msgid "View Tickets"
msgstr "הצג טיקטים"

#: trac/ticket/query.py:1086 trac/ticket/query.py:1097
#: trac/ticket/report.py:197 trac/ticket/templates/report_list.html:57
msgid "Custom Query"
msgstr "שאילתא מותאמת"

#: trac/ticket/query.py:1096 trac/ticket/report.py:187
#: trac/ticket/report.py:188 trac/ticket/report.py:190
#: trac/ticket/templates/report_list.html:10
#: trac/ticket/templates/report_list.html:28
msgid "Available Reports"
msgstr "דו\"חות זמינים"

#: trac/ticket/query.py:1195
#, python-format
msgid "[Error: %(error)s]"
msgstr "[שגיאה: %(error)s]"

#: trac/ticket/query.py:1201
#, fuzzy
msgid ""
"Wiki macro listing tickets that match certain criteria.\n"
"\n"
"This macro accepts a comma-separated list of keyed parameters,\n"
"in the form \"key=value\".\n"
"\n"
"If the key is the name of a field, the value must use the syntax\n"
"of a filter specifier as defined in TracQuery#QueryLanguage.\n"
"Note that this is ''not'' the same as the simplified URL syntax\n"
"used for `query:` links starting with a `?` character. Commas (`,`)\n"
"can be included in field values by escaping them with a backslash (`\\`)."
"\n"
"\n"
"Groups of field constraints to be OR-ed together can be separated by a\n"
"litteral `or` argument.\n"
"\n"
"In addition to filters, several other named parameters can be used\n"
"to control how the results are presented. All of them are optional.\n"
"\n"
"The `format` parameter determines how the list of tickets is\n"
"presented:\n"
" - '''list''' -- the default presentation is to list the ticket ID next\n"
"   to the summary, with each ticket on a separate line.\n"
" - '''compact''' -- the tickets are presented as a comma-separated\n"
"   list of ticket IDs.\n"
" - '''count''' -- only the count of matching tickets is displayed\n"
" - '''table'''  -- a view similar to the custom query view (but without\n"
"   the controls)\n"
" - '''progress''' -- a view similar to the milestone progress bars\n"
"\n"
"The `max` parameter can be used to limit the number of tickets shown\n"
"(defaults to '''0''', i.e. no maximum).\n"
"\n"
"The `order` parameter sets the field used for ordering tickets\n"
"(defaults to '''id''').\n"
"\n"
"The `desc` parameter indicates whether the order of the tickets\n"
"should be reversed (defaults to '''false''').\n"
"\n"
"The `group` parameter sets the field used for grouping tickets\n"
"(defaults to not being set).\n"
"\n"
"The `groupdesc` parameter indicates whether the natural display\n"
"order of the groups should be reversed (defaults to '''false''').\n"
"\n"
"The `verbose` parameter can be set to a true value in order to\n"
"get the description for the listed tickets. For '''table''' format only.\n"
"''deprecated in favor of the `rows` parameter''\n"
"\n"
"The `rows` parameter can be used to specify which field(s) should\n"
"be viewed as a row, e.g. `rows=description|summary`\n"
"\n"
"For compatibility with Trac 0.10, if there's a last positional parameter\n"
"given to the macro, it will be used to specify the `format`.\n"
"Also, using \"&\" as a field separator still works (except for `order`)\n"
"but is deprecated."
msgstr ""
"ויקי-מאקרו המייצר רשימת טיקטים עפ\"י קריטריון.\n"
"\n"
"מאקרו זה מקבל רשימת פרמטרים ממופתחת המופרדים ע\"י פסיקים,\n"
"מהצורה \"key=value\".\n"
"\n"
"אם המפתח הינו שם של שדה, הערך חייב להיות עפ\"י התחביר של פילטר כפי שמוגדר"
" ב-TracQuery#QueryLanguage.\n"
"שים לב שזה ''לא'' זהה לתחביר URL מפושט המשמש לקישורי `query:` המתחילים "
"ב-`?`.\n"
"פסיקים (`,`) יכולים להופיע בערכי שדות ע\"י הוספת קו-נטוי (`\\`) לפני "
"הפסיק.\n"
"\n"
"ניתן להשתמש במילה `or` ע\"מ להפריד קבוצות של אילוצים על שדות בלוגיקת "
"\"או\".\n"
"\n"
"בנוסף לפילטרים ניתן לפרט פרמטרים נוספים ע\"מ לשלוט בצורת ההצגה של "
"התוצאות. כל הפרמטרים הללו הינם אופציונאליים.\n"
"\n"
"הפרמטר `format` קובע את אופן הצגת רשימת הטיקטים:\n"
" - '''list''' -- תצוגת ברירת המחדל היא רישום מזהה הטיקט ותיאור קצר, בשורה"
" נפרדת לכל טיקט.\n"
" - '''compact''' -- הטיקטים מוצגים כרשימת מזהים מופרדת ע\"י פסיקים.\n"
" - '''count''' -- רק כמות הטיקטים המתאימים לקריטריון מוצגת.\n"
" - '''table''' -- תצוגה דומה לתצוגת שאילתא-מותאמת-אישית (אך ללא הפקדים).\n"
" - '''progress''' -- תצוגה דומה לסרגלי ההתקדמות של אבני דרך.\n"
"\n"
"הפרמטר `max` יכול לשמש ע\"מ להגביל את כמות הטיקטים המוצגים בתוצאה (ברירת "
"מחדל היא '''0''', כלומר ללא הגבלה).\n"
"\n"
"הפרמטר `order` קובע עפ\"י איזה שדה הרשימה ממויינת (ברירת המחדל היא "
"'''id''').\n"
"\n"
"הפרמטר `desc` קובע אם סדר הטיקטים ברשימה צריך להיות הפוך (ברירת המחדל היא"
" '''false''').\n"
"\n"
"הפרמטר `group` קובע לפי איזה שדה הטיקטים יקובצו (ברירת המחדל היא ללא "
"קיבוץ).\n"
"\n"
"הפרמטר `groupdesc` קובע אם סדר התצוגה הטבעי של קבוצות הטיקטים צריך להיות "
"הפוך (ברירת המחדל היא '''false''').\n"
"\n"
"ניתן לקבוע את הפרמטר `verbose` לערך אמת ע\"מ לקבל גם תיאור מפורט של "
"הטיקטים המוצגים. עבור פורמט '''table''' בלבד.\n"
"''מיושן לטובת הפרמטר `rows`''\n"
"\n"
"הפרמטר `rows` משמש לבחירת שדות שיופיעו בשורות נפרדות, למשל "
"`rows=description|summary`\n"
"\n"
"לשם תאימות מול טראק 0.10, אם ניתן פרמטר מיקומי אחרון למאקרו, הוא ישמש "
"כערך לפרמטר `format`.\n"
"כמוכן, שימוש ב\"&\" כתו-מפריד לשדות עדיין עובד (פרט ל-`order`), אך נחשב "
"מיושן."

#: trac/ticket/query.py:1378
#, python-format
msgid "Ticket completion status for each %(group)s"
msgstr "סטאטוס השלמת טיקטים לכל %(group)s"

#: trac/ticket/query.py:1393
msgid "No results"
msgstr "אין תוצאות"

#: trac/ticket/query.py:1411
#, python-format
msgid "%(groupvalue)s %(groupname)s tickets matching %(query)s"
msgstr "%(groupvalue)s %(groupname)s טיקטים הותאמו ל-%(query)s"

#: trac/ticket/query.py:1435
#, python-format
msgid "%(groupvalue)s %(groupname)s tickets:"
msgstr "%(groupvalue)s %(groupname)s טיקטים:"

#: trac/ticket/report.py:223
msgid "The report has been created."
msgstr "הדו\"ח נוצר."

#: trac/ticket/report.py:233
#, python-format
msgid "The report {%(id)d} has been deleted."
msgstr "הדו\"ח {%(id)d} נמחק."

#: trac/ticket/report.py:257
#, python-format
msgid "Delete Report {%(num)s} %(title)s"
msgstr "מחק דו\"ח {%(num)s} %(title)s"

#: trac/ticket/report.py:262 trac/ticket/report.py:273
#: trac/ticket/report.py:352
#, python-format
msgid "Report {%(num)s} does not exist."
msgstr "דו\"ח {%(num)s} לא קיים."

#: trac/ticket/report.py:263 trac/ticket/report.py:274
#: trac/ticket/report.py:353
msgid "Invalid Report Number"
msgstr "מספר דו\"ח לא חוקי"

#: trac/ticket/report.py:286
msgid "Create New Report"
msgstr "צור דו\"ח חדש"

#: trac/ticket/report.py:290
#, python-format
msgid "Edit Report {%(num)d} %(title)s"
msgstr "ערוך דו\"ח {%(num)d} %(title)s"

#: trac/ticket/report.py:357
#, python-format
msgid "Report failed: %(error)s"
msgstr "דו\"ח נכשל: %(error)s"

#: trac/ticket/report.py:372
#, python-format
msgid "When specified, the report number should be \"%(num)s\"."
msgstr "בשימוש בדו\"ח זה, מספר הדו\"ח אמור להיות \"%(num)s\"."

#: trac/ticket/report.py:444
#, python-format
msgid "Report execution failed: %(error)s %(sql)s"
msgstr "כישלון בביצוע דו\"ח: %(error)s %(sql)s"

#: trac/ticket/report.py:635
msgid "SQL Query"
msgstr "שאילתת SQL"

#: trac/ticket/report.py:659
#, python-format
msgid "The following arguments are missing: %(args)s"
msgstr "הארגומנטים הבאים חסרים: %(args)s"

#: trac/ticket/report.py:676
#, python-format
msgid "Report {%(num)s} has no SQL query."
msgstr "בדו\"ח {%(num)s} אין שאילתת SQL"

#: trac/ticket/report.py:713
#, python-format
msgid "Query parameter \"sort=%(sort_col)s\"  is invalid"
msgstr "פרמטר שאילתא \"sort=%(sort_col)s\" לא חוקי"

#: trac/ticket/report.py:756
#, python-format
msgid ""
"Hint: if the report failed due to automatic modification of the ORDER BY "
"clause or the addition of LIMIT/OFFSET, please look up %(sort_column)s "
"and %(limit_offset)s in TracReports to see how to gain complete control "
"over report rewriting."
msgstr ""
"רמז: אם הדו\"ח נכשל בגלל שינוי אוטומטי של סעיף ORDER BY או תוספת של "
"LIMIT/OFFSET, מומלץ לחפש %(sort_column)s ו-%(limit_offset)s ב-TracReports"
" כדי לראות איך להשיג שליטה מלאה בשכתוב דו\"חות."

#: trac/ticket/roadmap.py:243
msgid "ticket status"
msgstr "סטאטוס טיקטים"

#: trac/ticket/roadmap.py:243
msgid "tickets"
msgstr "טיקטים"

#: trac/ticket/roadmap.py:253
#, python-format
msgid ""
"'%(group1)s' and '%(group2)s' milestone groups both are declared to be "
"\"catch-all\" groups. Please check your configuration."
msgstr ""
"שתי קבוצות אבני הדרך '%(group1)s' ו-'%(group2)s' מוגדרות כקבוצות \"catch-"
"all\". אנא בדוק את ההגדרות."

#: trac/ticket/roadmap.py:269
#, python-format
msgid ""
"'%(groupname)s' milestone group reused status '%(status)s' already taken "
"by other groups. Please check your configuration."
msgstr ""
"קבוצת אבני הדרך '%(groupname)s' עושה שימוש חוזר ב-'%(status)s' אשר תפוס "
"כבר ע\"י קבוצות אחרות. אנא בדוק את ההגדרות."

#: trac/ticket/roadmap.py:403 trac/ticket/roadmap.py:527
#: trac/ticket/roadmap.py:661 trac/ticket/templates/roadmap.html:10
#: trac/ticket/templates/roadmap.html:32
msgid "Roadmap"
msgstr "מפת דרכים"

#: trac/ticket/roadmap.py:452
msgid "iCalendar"
msgstr "iCalendar"

#: trac/ticket/roadmap.py:539 trac/ticket/roadmap.py:937
#: trac/ticket/templates/milestone_view.html:10
#: trac/ticket/templates/milestone_view.html:23
#, python-format
msgid "Milestone %(name)s"
msgstr "אבן דרך %(name)s"

#: trac/ticket/roadmap.py:557
#, python-format
msgid "Ticket #%(num)s: %(summary)s"
msgstr "טיקט #%(num)s: %(summary)s"

#: trac/ticket/roadmap.py:617
msgid "Milestones reached"
msgstr "השלמת אבני דרך"

#: trac/ticket/roadmap.py:643
#, python-format
msgid "Milestone %(name)s completed"
msgstr "אבן דרך %(name)s הושלמה"

#: trac/ticket/roadmap.py:702
#, python-format
msgid "The milestone \"%(name)s\" has been deleted."
msgstr "אבן הדרך \"%(name)s\" נמחקה."

#: trac/ticket/roadmap.py:745
#, python-format
msgid "Milestone \"%(name)s\" already exists, please choose another name."
msgstr "אבן דרך \"%(name)s\" כבר קיימת, אנא בחר שם אחר."

#: trac/ticket/roadmap.py:748
msgid "You must provide a name for the milestone."
msgstr "נדרש להזין שם לאבן הדרך."

#: trac/ticket/roadmap.py:877
#, python-format
msgid "Milestone \"%(name)s\""
msgstr "אבן דרך \"%(name)s\""

#: trac/ticket/roadmap.py:891
msgid "Previous Milestone"
msgstr "אבן דרך קודמת"

#: trac/ticket/roadmap.py:891
msgid "Next Milestone"
msgstr "אבן דרך באה"

#: trac/ticket/roadmap.py:892
msgid "Back to Roadmap"
msgstr "חזרה למפת הדרכים"

#: trac/ticket/web_ui.py:65
msgid "Invalid Ticket"
msgstr "טיקט לא חוקי"

#: trac/ticket/web_ui.py:162 trac/ticket/templates/ticket.html:14
msgid "New Ticket"
msgstr "טיקט חדש"

#: trac/ticket/web_ui.py:178
msgid "id can't be set for a new ticket request."
msgstr "לא ניתן לקבוע מזהה לבקשת טיקט חדש"

#: trac/ticket/web_ui.py:228 trac/ticket/web_ui.py:279
#: trac/versioncontrol/web_ui/changeset.py:1042
#, python-format
msgid "%(title)s: %(message)s"
msgstr "%(title)s: %(message)s"

#: trac/ticket/web_ui.py:242
msgid "Tickets opened and closed"
msgstr "טיקטים פתוחים וסגורים"

#: trac/ticket/web_ui.py:244
msgid "Ticket updates"
msgstr "עדכון טיקט"

#: trac/ticket/web_ui.py:273 trac/ticket/web_ui.py:1166
#, python-format
msgid "%(labels)s changed"
msgid_plural "%(labels)s changed"
msgstr[0] "%(labels)s שונתה"
msgstr[1] "%(labels)s שונו"

#: trac/ticket/web_ui.py:392
#, python-format
msgid "Ticket %(ticketref)s (%(summary)s) created"
msgstr "טיקט %(ticketref)s (%(summary)s) נוצר"

#: trac/ticket/web_ui.py:393
#, python-format
msgid "Ticket %(ticketref)s (%(summary)s) reopened"
msgstr "טיקט %(ticketref)s (%(summary)s) נפתח מחדש"

#: trac/ticket/web_ui.py:394
#, python-format
msgid "Ticket %(ticketref)s (%(summary)s) closed"
msgstr "טיקט %(ticketref)s (%(summary)s) נסגר"

#: trac/ticket/web_ui.py:395
#, python-format
msgid "Ticket %(ticketref)s (%(summary)s) updated"
msgstr "טיקט %(ticketref)s (%(summary)s) עודכן"

#: trac/ticket/web_ui.py:424
#, python-format
msgid "Tickets %(ticketids)s"
msgstr "טיקטים %(ticketids)s"

#: trac/ticket/web_ui.py:426
#, python-format
msgid "Tickets %(ticketlist)s batch updated"
msgstr "טיקטים %(ticketlist)s עודכנו בקבוצה"

#: trac/ticket/web_ui.py:576
#, python-format
msgid "The action \"%(name)s\" is not available."
msgstr " לא זמינה \"%(name)s\" הפעולה."

#: trac/ticket/web_ui.py:602
#, python-format
msgid ""
"Please review your configuration, probably starting with %(section)s in "
"your %(tracini)s."
msgstr "אנא בדוק את הקונפיגורציה, כנראה במקטע %(section)s של %(tracini)s."

#: trac/ticket/web_ui.py:660 trac/ticket/web_ui.py:895
#, python-format
msgid "Ticket #%(id)s"
msgstr "טיקט #%(id)s"

#: trac/ticket/web_ui.py:713
msgid "Previous Ticket"
msgstr "לטיקט הקודם"

#: trac/ticket/web_ui.py:713
msgid "Next Ticket"
msgstr "לטיקט הבא"

#: trac/ticket/web_ui.py:714
msgid "Back to Query"
msgstr "חזרה לשאילתא"

#: trac/ticket/web_ui.py:812 trac/ticket/web_ui.py:961
#: trac/ticket/web_ui.py:969
msgid "Ticket History"
msgstr "היסטוריית טיקט"

#: trac/ticket/web_ui.py:816 trac/ticket/web_ui.py:1016
#, python-format
msgid "Back to Ticket #%(num)s"
msgstr "חזרה לטיקט #%(num)s"

#: trac/ticket/web_ui.py:858
msgid "No differences to show"
msgstr "אין הפרשים להציג"

#: trac/ticket/web_ui.py:901 trac/ticket/web_ui.py:958
#: trac/ticket/web_ui.py:966 trac/ticket/web_ui.py:1037
#: trac/ticket/web_ui.py:1082 trac/ticket/web_ui.py:1089
#: trac/wiki/web_ui.py:449 trac/wiki/web_ui.py:455 trac/wiki/web_ui.py:653
#: trac/wiki/web_ui.py:667
#, python-format
msgid "Version %(num)s"
msgstr "גרסה %(num)s"

#: trac/ticket/web_ui.py:904 trac/ticket/web_ui.py:1040
msgid "Initial Version"
msgstr "גרסה ראשונית"

#: trac/ticket/web_ui.py:904 trac/ticket/web_ui.py:1040
msgid "initial"
msgstr "ראשונית"

#: trac/ticket/web_ui.py:923
#, python-format
msgid "Property %(label)s %(rendered)s"
msgstr "מאפיין %(label)s %(rendered)s"

#: trac/ticket/web_ui.py:968 trac/ticket/web_ui.py:1091
#: trac/versioncontrol/web_ui/changeset.py:371 trac/wiki/web_ui.py:468
msgid "Previous Change"
msgstr "לשינוי הקודם"

#: trac/ticket/web_ui.py:968 trac/ticket/web_ui.py:1091
#: trac/versioncontrol/web_ui/changeset.py:371 trac/wiki/web_ui.py:468
msgid "Next Change"
msgstr "לשינוי הבא"

#: trac/ticket/web_ui.py:974
msgid "Ticket Diff"
msgstr "הפרש טיקט"

#: trac/ticket/web_ui.py:995
msgid "''Initial version''"
msgstr "\"גרסה ראשונית\""

#: trac/ticket/web_ui.py:1008 trac/ticket/web_ui.py:1085
#: trac/ticket/web_ui.py:1092
msgid "Ticket Comment History"
msgstr "היסטוריית הערות לטיקט"

#: trac/ticket/web_ui.py:1010 trac/ticket/web_ui.py:1034
#: trac/ticket/web_ui.py:1099
#, python-format
msgid "Ticket #%(num)s, comment %(cnum)d"
msgstr "טיקט #%(num)s, הערה %(cnum)d"

#: trac/ticket/web_ui.py:1057
#, python-format
msgid "No version %(version)d for comment %(cnum)d on ticket #%(ticket)s"
msgstr "לא קיימת גרסה %(version)d עבור הערה %(cnum)d בטיקט #%(ticket)s"

#: trac/ticket/web_ui.py:1097
msgid "Ticket Comment Diff"
msgstr "הפרש הערה לטיקט"

#: trac/ticket/web_ui.py:1170
#, python-format
msgid "%(labels)s set"
msgid_plural "%(labels)s set"
msgstr[0] "%(labels)s נקבע"
msgstr[1] "%(labels)s נקבעו"

#: trac/ticket/web_ui.py:1174
#, python-format
msgid "%(labels)s deleted"
msgid_plural "%(labels)s deleted"
msgstr[0] "%(labels)s נמחק"
msgstr[1] "%(labels)s נמחקו"

#: trac/ticket/web_ui.py:1175 trac/ticket/web_ui.py:1755
msgid "; "
msgstr ";"

#: trac/ticket/web_ui.py:1196
msgid "No permission to edit the ticket description."
msgstr "אין הרשאות לעריכת פירוט הטיקט"

#: trac/ticket/web_ui.py:1202
msgid "No permission to change the ticket reporter."
msgstr "אין הרשאות לשינוי מדווח הטיקט."

#: trac/ticket/web_ui.py:1207
msgid "No permission to change ticket fields."
msgstr "אין הרשאות לשינוי שדות הטיקט."

#: trac/ticket/web_ui.py:1216
msgid "No permissions to add a comment."
msgstr "אין הרשאות להוספת הערה."

#: trac/ticket/web_ui.py:1223
msgid ""
"Sorry, can not save your changes. This ticket has been modified by "
"someone else since you started"
msgstr "לא ניתן לשמור את השינויים שביצעת. טיקט זה שונה ע/\"י מישהו אחר מאז שהתחל"

#: trac/ticket/web_ui.py:1230
msgid "Tickets must contain a summary."
msgstr "טיקטים חייבים לכלול תיאור."

#: trac/ticket/web_ui.py:1248
#, python-format
msgid "field %(name)s must be set"
msgstr "נדרש למלא את שדה %(name)s"

#: trac/ticket/web_ui.py:1254
#, python-format
msgid "Ticket description is too long (must be less than %(num)s characters)"
msgstr "פירוט הטיקט ארוך מידי (חייב להיות פחות מ-%(num)s תווים)"

#: trac/ticket/web_ui.py:1261
#, python-format
msgid "Ticket comment is too long (must be less than %(num)s characters)"
msgstr "הערה טיקט ארוכה מידי (חייבת להיות פחות מ-%(num)s תווים)"

#: trac/ticket/web_ui.py:1274
msgid "Invalid comment threading identifier"
msgstr "מזהה שרשרת הערה לא חוקי"

#: trac/ticket/web_ui.py:1281
#, python-format
msgid "The ticket field '%(field)s' is invalid: %(message)s"
msgstr "שדה '%(field)s' של הטיקט לא חוקי: %(message)s"

#: trac/ticket/web_ui.py:1300
#, python-format
msgid ""
"The ticket has been created, but an error occurred while sending "
"notifications: %(message)s"
msgstr "הטיקט נוצר, אך אירעה שגיאה בעת שליחת התראות: %(message)s"

#: trac/ticket/web_ui.py:1305
#, python-format
msgid ""
"The ticket %(ticketref)s has been created. You can now attach the desired"
" files."
msgstr "הטיקט %(ticketref)s נוצר. ניתן כעת לצרף קבצים."

#: trac/ticket/web_ui.py:1311
#, python-format
msgid ""
"The ticket %(ticketref)s has been created, but you don't have permission "
"to view it."
msgstr "הטיקט %(ticketref)s נוצר, אך אין לך הרשאות לצפייה בו."

#. TRANSLATOR: The 'change' has been saved... (link)
#: trac/ticket/web_ui.py:1338
msgid "change"
msgstr "שינוי"

#: trac/ticket/web_ui.py:1344
#, python-format
msgid ""
"The %(change)s has been saved, but an error occurred while sending "
"notifications: %(message)s"
msgstr "%(change)s נשמר, אך אירעה שגיאה בעת שליחת התראות: %(message)s"

#: trac/ticket/web_ui.py:1482
msgid "Add to Cc"
msgstr "הוסף לרשימת מכותבים"

#: trac/ticket/web_ui.py:1483
msgid "Remove from Cc"
msgstr "הסר מרשימת מכותבים"

#: trac/ticket/web_ui.py:1484
msgid "Add/Remove from Cc"
msgstr "הוסף / הסר מרשימת מכותבים"

#: trac/ticket/web_ui.py:1485
msgid "<Author field>"
msgstr "<שדה מחבר>"

#: trac/ticket/web_ui.py:1518 trac/ticket/templates/query.html:114
msgid "yes"
msgstr "כן"

#: trac/ticket/web_ui.py:1518 trac/ticket/templates/query.html:117
msgid "no"
msgstr "לא"

#: trac/ticket/web_ui.py:1724
msgid "set"
msgstr "קבע ערך"

#: trac/ticket/web_ui.py:1724
msgid "unset"
msgstr "מחק ערך"

#: trac/ticket/web_ui.py:1727 trac/versioncontrol/templates/changeset.html:189
#: trac/versioncontrol/templates/revisionlog.txt:12
msgid "modified"
msgstr "שונה"

#. TRANSLATOR: modified ('diff') (link)
#: trac/ticket/web_ui.py:1732 trac/ticket/templates/ticket_change.html:155
#: trac/wiki/web_ui.py:747
msgid "diff"
msgstr "הפרש"

#: trac/ticket/web_ui.py:1733
#, python-format
msgid "modified (%(diff)s)"
msgstr "שונה (%(diff)s)"

#: trac/ticket/web_ui.py:1751
#, python-format
msgid "%(items)s added"
msgid_plural "%(items)s added"
msgstr[0] "%(items)s נוסף"
msgstr[1] "%(items)s נוספו"

#: trac/ticket/web_ui.py:1753
#, python-format
msgid "%(items)s removed"
msgid_plural "%(items)s removed"
msgstr[0] "%(items)s הוסר"
msgstr[1] "%(items)s הוסרו"

#: trac/ticket/web_ui.py:1762
#, python-format
msgid "%(value)s deleted"
msgstr "%(value)s נמחק"

#: trac/ticket/web_ui.py:1764
#, python-format
msgid "set to %(value)s"
msgstr "נקבע ל%(value)s"

#: trac/ticket/web_ui.py:1767
#, python-format
msgid "changed from %(old)s to %(new)s"
msgstr "השתנה מ-%(old)s ל-%(new)s"

#: trac/ticket/templates/batch_modify.html:8
msgid "Batch Modify"
msgstr "עריכה בקבוצה"

#: trac/ticket/templates/batch_modify.html:9
msgid "Batch modification fields"
msgstr "שדות לעריכה בקבוצה"

#: trac/ticket/templates/batch_modify.html:21
msgid "Add Field:"
msgstr "הוסף שדה:"

#: trac/ticket/templates/batch_modify.html:50
msgid "[1:Note:] See [2:TracBatchModify] for help on using batch modify."
msgstr "[1:שים לב:] ראה [2:טראק-עריכה-מרובה] לעזרה בשימוש בעריכה מרובה."

#: trac/ticket/templates/batch_modify.html:57
msgid "Change tickets"
msgstr "שנה טיקטים"

#: trac/ticket/templates/batch_ticket_notify_email.txt:1
#, python-format
msgid "Batch modification to %(tickets)s by %(author)s:"
msgstr "עריכה מרובה של %(tickets)s ע\"י %(author)s:"

#: trac/ticket/templates/batch_ticket_notify_email.txt:5
#, python-format
msgid "Action: %(action)s"
msgstr "פעולה: %(action)s"

#: trac/ticket/templates/batch_ticket_notify_email.txt:14
#, python-format
msgid "Tickets URL: <%(link)s>"
msgstr "כתובת הטיקטים: <%(link)s>"

#: trac/ticket/templates/milestone_delete.html:10
#: trac/ticket/templates/milestone_delete.html:22
#, python-format
msgid "Delete Milestone %(name)s"
msgstr "מחק אבן דרך %(name)s"

#: trac/ticket/templates/milestone_delete.html:27
msgid "Are you sure you want to delete this milestone?"
msgstr "האם אתה בטוח שברצונך למחוק אבן דרך זו?"

#: trac/ticket/templates/milestone_delete.html:29
msgid "Retarget associated tickets to milestone"
msgstr "הקצה מחדש טיקטים הקשורים לאבן הדרך"

#: trac/ticket/templates/milestone_delete.html:41
#: trac/ticket/templates/milestone_view.html:88
msgid "Delete milestone"
msgstr "מחק אבן דרך"

#: trac/ticket/templates/milestone_delete.html:45
msgid ""
"[1:Note:] See\n"
"      [2:TracRoadmap] for help on using\n"
"      the roadmap."
msgstr ""
"[1:שים לב:] ראה\n"
"      [2:טראק-מפת-דרכים] לעזרה בנושא שימוש\n"
"      במפת הדרכים."

#: trac/ticket/templates/milestone_edit.html:11
#: trac/ticket/templates/milestone_edit.html:45
#, python-format
msgid "Edit Milestone %(name)s"
msgstr "ערוך אבן דרך %(name)s"

#: trac/ticket/templates/milestone_edit.html:12
#: trac/ticket/templates/milestone_edit.html:46
msgid "New Milestone"
msgstr "אבן דרך חדשה"

#: trac/ticket/templates/milestone_edit.html:53
msgid "Name of the milestone:"
msgstr "שם אבן הדרך:"

#: trac/ticket/templates/milestone_edit.html:58
msgid "Schedule"
msgstr "לו\"ז"

#: trac/ticket/templates/milestone_edit.html:85
msgid "Retarget associated open tickets to milestone:"
msgstr "הקצה מחדש טיקטים פתוחים הקשורים לאבן הדרך"

#: trac/ticket/templates/milestone_edit.html:106
#: trac/ticket/templates/ticket.html:388
#: trac/ticket/templates/ticket_change.html:116
#: trac/wiki/templates/wiki_edit_form.html:66
#: trac/wiki/templates/wiki_edit_form.html:71
msgid "Submit changes"
msgstr "בצע שינויים"

#: trac/ticket/templates/milestone_edit.html:107
msgid "Add milestone"
msgstr "הוסף אבן דרך"

#: trac/ticket/templates/milestone_edit.html:112
#: trac/ticket/templates/milestone_view.html:94
#: trac/ticket/templates/roadmap.html:80
msgid ""
"[1:Note:] See\n"
"        [2:TracRoadmap] for help on using\n"
"        the roadmap."
msgstr ""
"[1:שים לב:] ראה\n"
"      [2:טראק-מפת-דרכים] לעזרה בנושא שימוש\n"
"      במפת הדרכים."

#: trac/ticket/templates/milestone_view.html:11
msgid "Edit this milestone"
msgstr "ערוך אבן דרך זו"

#: trac/ticket/templates/milestone_view.html:27
#: trac/ticket/templates/roadmap.html:43
#, python-format
msgid "Completed %(duration)s ago (%(date)s)"
msgstr "הושלם לפני %(duration)s (%(date)s)"

#: trac/ticket/templates/milestone_view.html:32
#: trac/ticket/templates/roadmap.html:48
#, python-format
msgid "[1:%(duration)s late] (%(date)s)"
msgstr "[1:מאחר ב-%(duration)s] (%(date)s)"

#: trac/ticket/templates/milestone_view.html:37
#: trac/ticket/templates/roadmap.html:53
#, python-format
msgid "Due in %(duration)s (%(date)s)"
msgstr "יעד בעוד %(duration)s (%(date)s)"

#: trac/ticket/templates/milestone_view.html:41
#: trac/ticket/templates/roadmap.html:57
msgid "No date set"
msgstr "לא נקבע תאריך"

#: trac/ticket/templates/milestone_view.html:51
#, python-format
msgid "%(stat_title)s by"
msgstr "%(stat_title)s לפי"

#: trac/ticket/templates/milestone_view.html:82
msgid "Edit milestone"
msgstr "ערוך אבן דרך"

#: trac/ticket/templates/query.html:35
#: trac/ticket/templates/report_view.html:21
#: trac/ticket/templates/report_view.html:97
#, python-format
msgid "%(num)s match"
msgid_plural "%(num)s matches"
msgstr[0] "התאמה %(num)s"
msgstr[1] "%(num)s התאמות"

#: trac/ticket/templates/query.html:44
msgid "Filters"
msgstr "פילטרים"

#: trac/ticket/templates/query.html:45
msgid "Query filters"
msgstr "פילטרי שאילתא"

#: trac/ticket/templates/query.html:51 trac/ticket/templates/query.html:155
msgid "Or"
msgstr "או"

#: trac/ticket/templates/query.html:79
msgid "or"
msgstr "או"

#: trac/ticket/templates/query.html:127
msgid ""
"[1:between]\n"
"                            [2:]\n"
"                            [3:and]\n"
"                            [4:]"
msgstr ""
"[1:בין]\n"
"                            [2:]\n"
"                            [3:ל-]\n"
"                            [4:]"

#: trac/ticket/templates/query.html:141
msgid "And"
msgstr "וגם"

#: trac/ticket/templates/query.html:174
msgid "Columns"
msgstr "עמודות"

#: trac/ticket/templates/query.html:187
msgid "Group results by"
msgstr "קבץ תוצאות לפי"

#: trac/ticket/templates/query.html:198
msgid "descending"
msgstr "סדר יורד"

#: trac/ticket/templates/query.html:202
msgid "Show under each result:"
msgstr "הצג מתחת לכל תוצאה:"

#: trac/ticket/templates/query.html:212
#: trac/ticket/templates/report_view.html:27
msgid "Max items per page"
msgstr "מספר פריטים מירבי לעמוד"

#: trac/ticket/templates/query.html:235
#, python-format
msgid "Edit report {%(id)s} corresponding to this query"
msgstr "ערוך דו\"ח {%(id)s} השייך לשאילתא זו"

#: trac/ticket/templates/query.html:235
msgid "Edit query"
msgstr "ערוך שאילתא"

#: trac/ticket/templates/query.html:244
msgid "Save query"
msgstr "שמור שאילתא"

#: trac/ticket/templates/query.html:244
#, python-format
msgid "Save updated query in report {%(id)s}"
msgstr "שמור שאילתא מעודכנת בדו\"ח {%(id)s}"

#: trac/ticket/templates/query.html:244
msgid "Create new report from current query"
msgstr "צור דו\"ח חדש משאילתא נוכחית"

#: trac/ticket/templates/query.html:252
#, python-format
msgid "Delete report {%(id)s} corresponding to this query"
msgstr "מחק דו\"ח {%(id)s} השייך לשאילתא זו"

#: trac/ticket/templates/query.html:252
msgid "Delete query"
msgstr "מחק שאילתא"

#: trac/ticket/templates/query.html:259
msgid ""
"[1:Note:] See [2:TracQuery]\n"
"        for help on using queries."
msgstr ""
"[1:שים לב:] ראה [2:טראק-שאילתא]\n"
"        לעזרה בנושא שימוש בשאילתות."

#: trac/ticket/templates/query_results.html:25
#, python-format
msgid "%(grouplabel)s: %(groupname)s [1:(%(count)s)]"
msgstr "%(grouplabel)s: %(groupname)s [1:(%(count)s)]"

#: trac/ticket/templates/query_results.html:37
msgid "(ascending)"
msgstr "(סדר עולה)"

#: trac/ticket/templates/query_results.html:37
msgid "(descending)"
msgstr "(סדר יורד)"

#: trac/ticket/templates/query_results.html:38
#: trac/versioncontrol/templates/sortable_th.html:18
#, python-format
msgid "Sort by %(col)s %(direction)s"
msgstr "מיין לפי %(col)s %(direction)s"

#: trac/ticket/templates/query_results.html:61
msgid "No tickets found"
msgstr "לא נמצאו טיקטים"

#: trac/ticket/templates/query_results.html:75
#: trac/ticket/templates/query_results.html:78
msgid "View ticket"
msgstr "הצג טיקט"

#: trac/ticket/templates/query_results.html:83
#: trac/ticket/templates/report_view.html:185
msgid "View milestone"
msgstr "הצג אבן דרך"

#: trac/ticket/templates/query_results.html:95
msgid "(this ticket)"
msgstr "(טיקט זה)"

#: trac/ticket/templates/query_results.html:111
msgid "(more results for this group on next page)"
msgstr "(תוצאות נוספות מקבוצה זו בעמוד הבא)"

#: trac/ticket/templates/report_delete.html:17
msgid "Are you sure you want to delete this report?"
msgstr "האם אתה בטוח שברצונך למחוק דו\"ח זה?"

#: trac/ticket/templates/report_delete.html:22
#: trac/ticket/templates/report_list.html:82
#: trac/ticket/templates/report_view.html:74
msgid "Delete report"
msgstr "מחק דו\"ח"

#: trac/ticket/templates/report_delete.html:26
#: trac/ticket/templates/report_edit.html:49
#: trac/ticket/templates/report_list.html:116
#: trac/ticket/templates/report_view.html:210
msgid ""
"[1:Note:]\n"
"        See [2:TracReports] for help on using and creating reports."
msgstr ""
"[1:שים לב:] ראה [2:טראק-דו\"חות]\n"
"        לעזרה בנושא שימוש ויצירת דו\"חות."

#: trac/ticket/templates/report_edit.html:16
msgid "New Report"
msgstr "דו\"ח חדש"

#: trac/ticket/templates/report_edit.html:21
msgid "Report Title:"
msgstr "כותרת דו\"ח:"

#: trac/ticket/templates/report_edit.html:25
msgid "Description: (you may use [1:WikiFormatting] here)"
msgstr "פירוט: (ניתן להשתמש ב[1:ויקי-פורמט] כאן)"

#: trac/ticket/templates/report_edit.html:34
msgid "Error:"
msgstr "שגיאה:"

#: trac/ticket/templates/report_edit.html:36
msgid ""
"Query for Report: (can be either SQL or, if starting with [1:query:],\n"
"              a [2:TracQuery] expression)"
msgstr ""
"שאילתא לדו\"ח: (יכולה להיות SQL או, במידה ומתחיל ב[1:שאילתא:], ביטוי "
"[2:טראק-שאילתא])"

#: trac/ticket/templates/report_edit.html:43
msgid "Save report"
msgstr "שמור דו\"ח"

#: trac/ticket/templates/report_list.html:33
msgid "Show Descriptions"
msgstr "הצג תיאורים"

#: trac/ticket/templates/report_list.html:45
msgid "Clear"
msgstr "נקה"

#: trac/ticket/templates/report_list.html:45
msgid "Forget last query"
msgstr "שכח שאילתא אחרונה"

#: trac/ticket/templates/report_list.html:48
msgid "Return to Last Query"
msgstr "חזור לשאילתא אחרונה"

#: trac/ticket/templates/report_list.html:51
msgid ""
"Continue browsing through the current list of results,\n"
"              from the last selected report or custom query."
msgstr ""
"המשך לעיין ברשימת התוצאות הנוכחית, מתוך הדו\"ח האחרון או השאילתא "
"המותאמת-אישית האחרונה שנבחרו."

#: trac/ticket/templates/report_list.html:60
msgid "Compose a new ticket query by selecting filters and columns to display."
msgstr "צור שאילתת טיקטים חדשה ע\"י בחירת פילטרים ועמודות להצגה."

#: trac/ticket/templates/report_list.html:65
msgid "SQL reports and saved custom queries"
msgstr "דו\"חות SQL ושאילתות מותאמות אישית שמורות"

#: trac/ticket/templates/report_list.html:67
msgid "Sort by:"
msgstr "מיין לפי:"

#: trac/ticket/templates/report_list.html:70
msgid "Identifier"
msgstr "מזהה"

#: trac/ticket/templates/report_list.html:73 trac/wiki/admin.py:197
msgid "Title"
msgstr "כותרת"

#: trac/ticket/templates/report_list.html:89
#: trac/ticket/templates/ticket_change.html:65
#: trac/wiki/templates/wiki_edit.html:149
msgid "Edit"
msgstr "עריכה"

#: trac/ticket/templates/report_list.html:89
#: trac/ticket/templates/report_view.html:62
msgid "Edit report"
msgstr "ערוך דו\"ח"

#: trac/ticket/templates/report_list.html:93
#: trac/ticket/templates/report_view.html:136
msgid "View report"
msgstr "הצג דו\"ח"

#: trac/ticket/templates/report_list.html:103
msgid "No reports available."
msgstr "אין דו\"חות זמינים."

#: trac/ticket/templates/report_list.html:111
msgid "Create new report"
msgstr "צור דו\"ח חדש"

#: trac/ticket/templates/report_view.html:32
msgid "Arguments"
msgstr "ארגומנט"

#: trac/ticket/templates/report_view.html:33
msgid "Report arguments"
msgstr "ארגומנטי דו\"ח"

#: trac/ticket/templates/report_view.html:68
msgid "Copy report"
msgstr "העתק דו\"ח"

#: trac/ticket/templates/report_view.html:110
msgid "(empty)"
msgstr "(ריק)"

#: trac/ticket/templates/report_view.html:143
#: trac/ticket/templates/report_view.html:151
#, python-format
msgid "View %(realm)s"
msgstr "הצג %(realm)s"

#: trac/ticket/templates/roadmap.html:20
msgid "Show completed milestones"
msgstr "הצג אבני דרך שהושלמו"

#: trac/ticket/templates/roadmap.html:25
msgid "Hide milestones with no due date"
msgstr "הסתר אבני דרך ללא תאריך יעד"

#: trac/ticket/templates/roadmap.html:38
msgid "Milestone:"
msgstr "אבן דרך:"

#: trac/ticket/templates/roadmap.html:76
msgid "Add new milestone"
msgstr "הוסף אבן דרך חדשה"

#: trac/ticket/templates/ticket.html:132
#, fuzzy
msgid "Go to the ticket editor"
msgstr "עבור לעורך"

#: trac/ticket/templates/ticket.html:132
#, fuzzy
msgid "Modify"
msgstr "שונה"

#: trac/ticket/templates/ticket.html:134
msgid "Create New Ticket"
msgstr "יצירת טיקט חדש"

#: trac/ticket/templates/ticket.html:152
msgid "Oldest first"
msgstr "הישן ביותר ראשון"

#: trac/ticket/templates/ticket.html:154
msgid "Newest first"
msgstr "החדש ביותר ראשון"

#: trac/ticket/templates/ticket.html:157
msgid "Threaded"
msgstr "שזור"

#: trac/ticket/templates/ticket.html:162
msgid "Comments only"
msgstr "הערות בלבד"

#: trac/ticket/templates/ticket.html:167
msgid "Change History"
msgstr "שנה היסטוריה"

#: trac/ticket/templates/ticket.html:186
msgid "Add Comment"
msgstr "הוסף הערה"

#: trac/ticket/templates/ticket.html:188
msgid ""
"This ticket has been modified since you started editing. You should "
"review the\n"
"              [1:other modifications] which have been appended above,\n"
"              and any [2:conflicts] shown in the preview below.\n"
"              You can nevertheless proceed and submit your changes if you"
" wish so."
msgstr ""
"הטיקט השתנה מאז שהתחלת לערוך. יש לעבור על [1:השינויים האחרים] אשר נוספו "
"מעל,\n"
"ועל [2:קונפליקטים] המוצגים בתצוגה המקדימה שמתחת.\n"
"אפשר יחד עם זאת להמשיך ולשמור את השינויים שלך אם ברצונך לעשות זאת."

#: trac/ticket/templates/ticket.html:198
msgid ""
"You may use\n"
"                [1:WikiFormatting]\n"
"                here."
msgstr ""
"ניתן להשתמש\n"
"              [1:בויקי-פורמט]\n"
"              כאן."

#: trac/ticket/templates/ticket.html:209
msgid "Modify Ticket"
msgstr "שנה טיקט"

#: trac/ticket/templates/ticket.html:215
msgid "Change Properties"
msgstr "שנה מאפיינים"

#: trac/ticket/templates/ticket.html:216
msgid "Properties"
msgstr "מאפיינים"

#: trac/ticket/templates/ticket.html:220
msgid "Summary:"
msgstr "תיאור:"

#: trac/ticket/templates/ticket.html:228
msgid "Reporter:"
msgstr "מדווח:"

#: trac/ticket/templates/ticket.html:240
msgid ""
"You may use\n"
"                          [1:WikiFormatting] here."
msgstr ""
"ניתן להשתמש\n"
"              [1:בויקי-פורמט] כאן."

#: trac/ticket/templates/ticket.html:256
#: trac/ticket/templates/ticket_box.html:75
#, python-format
msgid "%(field)s:"
msgstr "%(field)s:"

#: trac/ticket/templates/ticket.html:295
msgid "This checkbox allows you to add or remove yourself from the CC list."
msgstr "תיבת סימון זה מאפשרת לך להוסיף או להסיר את עצמך מרשימת המכותבים."

#: trac/ticket/templates/ticket.html:301
msgid "Space or comma delimited email addresses and usernames are accepted."
msgstr "ניתן לקבל רשימת כתובות אימייל או שמות משתמש מפורדת ברווחים או בפסיקים."

#: trac/ticket/templates/ticket.html:364
#: trac/wiki/templates/wiki_edit_form.html:46
msgid "E-mail address and user name can be saved in the [1:Preferences]."
msgstr "ניתן לשמור כתובת אימיל ושם משתמש ב[1:העדפות]."

#: trac/ticket/templates/ticket.html:372
msgid "I have files to attach to this ticket"
msgstr "יש לי קבצים לצרף לטיקט הזה"

#: trac/ticket/templates/ticket.html:378
msgid "Go to the list of attachments"
msgstr "עבור לרשימת הקבצים המצורפים"

#: trac/ticket/templates/ticket.html:379
#, fuzzy
msgid "View the ticket description"
msgstr "אין הרשאות לעריכת פירוט הטיקט"

#: trac/ticket/templates/ticket.html:387
#: trac/ticket/templates/ticket_change.html:114
#: trac/wiki/templates/wiki_edit.html:95 trac/wiki/templates/wiki_edit.html:153
#: trac/wiki/templates/wiki_edit_form.html:64
msgid "Preview"
msgstr "תצוגה מקדימה"

#: trac/ticket/templates/ticket.html:388
msgid "Create ticket"
msgstr "צור טיקט"

#: trac/ticket/templates/ticket.html:396
msgid ""
"[1:Note:] See\n"
"        [2:TracTickets] for help on using\n"
"        tickets."
msgstr ""
"[1:שים לב:] ראה\n"
"        [2:טראק-טיקטים] לעזרה בנושא\n"
"        טיקטים."

#: trac/ticket/templates/ticket_box.html:22
#, python-format
msgid "Opened %(created)s"
msgstr "נפתח %(created)s"

#: trac/ticket/templates/ticket_box.html:23
#, python-format
msgid "Closed %(closed)s"
msgstr "%(closed)s נסגר"

#: trac/ticket/templates/ticket_box.html:24
#, python-format
msgid "Last modified %(modified)s"
msgstr "שונה לאחרונה %(modified)s"

#: trac/ticket/templates/ticket_box.html:26
msgid "(ticket not yet created)"
msgstr "(טיקט טרם נוצר)"

#: trac/ticket/templates/ticket_box.html:48
msgid "at [1:Initial Version]"
msgstr "ב[1:גרסה ראשונית]"

#: trac/ticket/templates/ticket_box.html:51
#, python-format
msgid "at [1:Version %(version)s]"
msgstr "ב[1:גרסה %(version)s]"

#: trac/ticket/templates/ticket_box.html:62
msgid "Reported by:"
msgstr "דווח ע\"י:"

#: trac/ticket/templates/ticket_box.html:64
msgid "Owned by:"
msgstr "אחראי:"

#: trac/ticket/templates/ticket_box.html:96
#, python-format
msgid "(last modified by %(author)s)"
msgstr "(שונה לאחרונה ע\"י %(author)s)"

#: trac/ticket/templates/ticket_box.html:105
#: trac/ticket/templates/ticket_change.html:72
msgid "Reply"
msgstr "השב"

#: trac/ticket/templates/ticket_box.html:105
msgid "Reply, quoting this description"
msgstr "השב, וצטט פירוט זה"

#: trac/ticket/templates/ticket_change.html:37
msgid "in reply to:"
msgstr "בתגובה ל:"

#: trac/ticket/templates/ticket_change.html:42
msgid "follow-up:"
msgid_plural "follow-ups:"
msgstr[0] "הערת המשך:"
msgstr[1] "הערות המשך:"

#: trac/ticket/templates/ticket_change.html:53
#, fuzzy, python-format
msgid "Changed %(date)s by %(author)s"
msgstr "השתנה %(date)s ע\"י %(author)s"

#: trac/ticket/templates/ticket_change.html:56
#, python-format
msgid "Changed by %(author)s"
msgstr "שונה ע\"י %(author)s"

#: trac/ticket/templates/ticket_change.html:65
#, python-format
msgid "Edit comment %(cnum)s"
msgstr "ערוך הערה %(cnum)s"

#: trac/ticket/templates/ticket_change.html:72
#, python-format
msgid "Reply to comment %(cnum)s"
msgstr "השב להערה %(cnum)s"

#: trac/ticket/templates/ticket_change.html:81
#, python-format
msgid ""
"[1:[2:%(name)s]][3:​]\n"
"          added"
msgstr ""
"[1:[2:%(name)s]][3:​]\n"
"          נוסף"

#: trac/ticket/templates/ticket_change.html:88
#, python-format
msgid "changed from [1:%(old)s] to [2:%(new)s]"
msgstr "שונה מ-[1:%(old)s] ל-[2:%(new)s]"

#: trac/ticket/templates/ticket_change.html:91
#, python-format
msgid "set to [1:%(value)s]"
msgstr "נקבע ל[1:%(value)s]"

#: trac/ticket/templates/ticket_change.html:94
#, python-format
msgid "[1:%(value)s] deleted"
msgstr "[1:%(value)s] נמחק"

#: trac/ticket/templates/ticket_change.html:98
msgid "Revert this change"
msgstr "בטל שינוי זה"

#: trac/ticket/templates/ticket_change.html:100
msgid "revert"
msgstr "החזר"

#: trac/ticket/templates/ticket_change.html:114
#, python-format
msgid "Preview changes to comment %(cnum)s"
msgstr "הצג שינויים עבור הערה %(cnum)s"

#: trac/ticket/templates/ticket_change.html:116
#, python-format
msgid "Submit changes to comment %(cnum)s"
msgstr "שמור שינויים בהערה %(cnum)s"

#: trac/ticket/templates/ticket_change.html:118
msgid "Cancel comment edit"
msgstr "בטל עריכת הערה"

#: trac/ticket/templates/ticket_change.html:137
#, python-format
msgid ""
"Version %(version)s, edited %(date)s\n"
"        by %(author)s"
msgstr ""
"drxv %(version)s, נערכה %(date)s\n"
"        ע\"י %(author)s"

#: trac/ticket/templates/ticket_change.html:141
#, python-format
msgid ""
"Last edited %(date)s\n"
"        by %(author)s"
msgstr ""
"נערך לאחרונה %(date)s\n"
"                      ע\"י %(author)s"

#: trac/ticket/templates/ticket_change.html:147
#: trac/versioncontrol/templates/changeset.html:129
msgid "previous"
msgstr "הקודם"

#: trac/ticket/templates/ticket_change.html:151
msgid "next"
msgstr "הבא"

#: trac/ticket/templates/ticket_notify_email.txt:9
#, python-format
msgid "Changes (by %(author)s):"
msgstr "שינויים (ע\"י %(author)s):"

#: trac/ticket/templates/ticket_notify_email.txt:15
#, python-format
msgid "Description changed by %(author)s:"
msgstr "פירוט שונה ע\"י %(author)s:"

#: trac/ticket/templates/ticket_notify_email.txt:21
#, python-format
msgid "Comment (by %(author)s):"
msgstr "הערה (מאת %(author)s):"

#: trac/ticket/templates/ticket_notify_email.txt:29
#, python-format
msgid "Ticket URL: <%(link)s>"
msgstr "כתובת הטיקט: <%(link)s>"

#: trac/timeline/web_ui.py:78 trac/timeline/templates/timeline.html:10
#: trac/timeline/templates/timeline.html:21
msgid "Timeline"
msgstr "ציר זמן"

#: trac/timeline/web_ui.py:251 trac/timeline/web_ui.py:261
msgid "Previous Period"
msgstr "לתקופה הקודמת"

#: trac/timeline/web_ui.py:260 trac/timeline/web_ui.py:261
msgid "Next Period"
msgstr "לתקופה הבאה"

#: trac/timeline/web_ui.py:290
#, python-format
msgid "at %(iso8601)s"
msgstr "ב%(iso8601)s"

#: trac/timeline/web_ui.py:294
#, python-format
msgid "on %(date)s at %(time)s"
msgstr "בתאריך %(date)s בשעה %(time)s"

#: trac/timeline/web_ui.py:295
#, python-format
msgid "See timeline %(relativetime)s ago"
msgstr "ראה בציר הזמן לפני %(relativetime)s"

#: trac/timeline/web_ui.py:298 trac/web/chrome.py:865 trac/web/chrome.py:867
#, python-format
msgid "%(relativetime)s ago"
msgstr "לפני %(relativetime)s"

#: trac/timeline/web_ui.py:300 trac/timeline/web_ui.py:344
#, python-format
msgid "See timeline at %(absolutetime)s"
msgstr "ראה ציר-זמן ב%(absolutetime)s"

#. TRANSLATOR: ...want to see the 'other kinds of events' from... (link)
#: trac/timeline/web_ui.py:391
msgid "other kinds of events"
msgstr "אירועים מסוגים אחרים"

#: trac/timeline/web_ui.py:396
#, python-format
msgid "Event provider %(name)s failed for filters %(kinds)s: "
msgstr "ספק האירועים %(name)s נכשל עבור הפילטרים %(kinds)s: "

#: trac/timeline/web_ui.py:399
#, python-format
msgid ""
"You may want to see the %(other_events)s from the Timeline or notify your"
" Trac administrator about the error (detailed information was written to "
"the log)."
msgstr ""
"ייתכן ותרצה לצפות ב-%(other_events)s בציר-הזמן או ליידע את מנהל הטראק שלך"
" אודות השגיאה (מידע מפורט נכתב ליומן).            "

#: trac/timeline/templates/timeline.html:24
msgid ""
"[1:View changes from [2:]] [3:]\n"
"        and [4:[5:] days back][6:]\n"
"        [7:done by [8:]]"
msgstr ""
"[1:הצג שינויים מ-[2:]] [3:]\n"
"        ו-[4:[5:] ימים אחורה][6:]\n"
"        [7:שבוצעו ע\"י [8:]]"

#: trac/timeline/templates/timeline.html:41
msgid "Today"
msgstr "היום"

#: trac/timeline/templates/timeline.html:41
msgid "Yesterday"
msgstr "אתמול"

#: trac/timeline/templates/timeline.html:48
#, python-format
msgid ""
"[1:%(time)s] %(title)s\n"
"                  by [2:%(author)s]"
msgstr ""
"[1:%(time)s] %(title)s\n"
"                  ע\"י [2:%(author)s]"

#: trac/timeline/templates/timeline.html:64
msgid ""
"[1:Note:] See [2:TracTimeline]\n"
"        for information about the timeline view."
msgstr ""
"[1:שים-לב:] ראה [2:טראק-ציר-זמן]\n"
"        למידע נוסף אודות תצוגת ציר זמן."

#: trac/upgrades/db28.py:72
#, fuzzy, python-format
msgid ""
"The upgrade of attachments was successful, but the old attachments "
"directory:\n"
"\n"
"  %(src_dir)s\n"
"\n"
"couldn't be removed, possibly due to the presence of files that weren't\n"
"referenced in the database. The error was:\n"
"\n"
"  %(exception)s\n"
"\n"
"This error can be ignored, but for keeping your environment clean you "
"should\n"
"backup any remaining files in that directory and remove it manually.\n"
msgstr ""
"שדרוג הצרופות עבר בהצלחה, אך לא היה ניתן להסיר את תיקיית הצרופות הישנה::\n"
"\n"
"  %(src_dir)s\n"
"\n"
"ככל הנראה עקב קיום קבצים ללא הפניה ממסד הנתונים. השגיאה הייתה:\n"
"  %(exception)s\n"
"  \n"
"ניתן להתעלם משגיאה זו, אך ע\"מ לשמור על נקיון הסביבה יש לגבות קבצים "
"שנותרו בתיקייה ולהסירה ידנית.\n"

#: trac/upgrades/db28.py:87
#, python-format
msgid ""
"Unable to move attachment from:\n"
"\n"
"  %(old_path)s\n"
"\n"
"to:\n"
"\n"
"  %(new_path)s\n"
msgstr ""
"לא ניתן להעביר צרופות מנתיב:\n"
"\n"
"  %(old_path)s\n"
"\n"
"אל נתיב:\n"
"\n"
"  %(new_path)s\n"

#: trac/util/datefmt.py:118
#, python-format
msgid "%(num)d year"
msgid_plural "%(num)d years"
msgstr[0] "שנה %(num)d"
msgstr[1] "%(num)d שנים"

#: trac/util/datefmt.py:119
#, python-format
msgid "%(num)d month"
msgid_plural "%(num)d months"
msgstr[0] "חודש %(num)d"
msgstr[1] "%(num)d חודשים"

#: trac/util/datefmt.py:120
#, python-format
msgid "%(num)d week"
msgid_plural "%(num)d weeks"
msgstr[0] "שבוע %(num)d"
msgstr[1] "%(num)d שבועות"

#: trac/util/datefmt.py:121
#, python-format
msgid "%(num)d day"
msgid_plural "%(num)d days"
msgstr[0] "יום %(num)d"
msgstr[1] "%(num)d ימים"

#: trac/util/datefmt.py:122
#, python-format
msgid "%(num)d hour"
msgid_plural "%(num)d hours"
msgstr[0] "שעה %(num)d"
msgstr[1] "%(num)d שעות"

#: trac/util/datefmt.py:123
#, python-format
msgid "%(num)d minute"
msgid_plural "%(num)d minutes"
msgstr[0] "דקה %(num)d"
msgstr[1] "%(num)d דקות"

#: trac/util/datefmt.py:142
#, python-format
msgid "%(num)i second"
msgid_plural "%(num)i seconds"
msgstr[0] "שנייה %(num)i"
msgstr[1] "%(num)i שניות"

#: trac/util/datefmt.py:464
#, python-format
msgid ""
"\"%(date)s\" is an invalid date, or the date format is not known. Try "
"\"%(hint)s\" instead."
msgstr ""
"\"%(date)s\" הינו תאריך לא חוקי, או בפורמט לא מוכר. נסה \"%(hint)s\" "
"במקום."

#: trac/util/datefmt.py:466 trac/util/datefmt.py:474
msgid "Invalid Date"
msgstr "תאריך לא חוקי"

#: trac/util/datefmt.py:472
#, python-format
msgid ""
"The date \"%(date)s\" is outside valid range. Try a date closer to "
"present time."
msgstr "התאריך \"%(date)s\" מחוץ לטווח החוקי. נסה תאריך קרוב יותר להיום."

#: trac/util/presentation.py:265
#, python-format
msgid "%(last)d of %(total)d"
msgstr "%(last)d מתוך %(total)d"

#: trac/util/presentation.py:267
#, python-format
msgid "%(start)d - %(stop)d of %(total)d"
msgstr "%(start)d - %(stop)d מתוך %(total)d"

#: trac/versioncontrol/admin.py:113
msgid "Alias"
msgstr "כינוי"

#: trac/versioncontrol/admin.py:113
#: trac/versioncontrol/templates/admin_repositories.html:125
msgid "Directory"
msgstr "תיקייה"

#: trac/versioncontrol/admin.py:119
msgid "Cannot synchronize a single revision on multiple repositories"
msgstr "לא ניתן לסנכרן מהדורה בודדת במצבורים מרובים"

#: trac/versioncontrol/admin.py:127 trac/versioncontrol/admin.py:196
#: trac/versioncontrol/web_ui/browser.py:356
#: trac/versioncontrol/web_ui/changeset.py:248
#: trac/versioncontrol/web_ui/changeset.py:1104
#: trac/versioncontrol/web_ui/log.py:93 trac/versioncontrol/web_ui/log.py:413
#, python-format
msgid "Repository '%(repo)s' not found"
msgstr "מצבור '%(repo)s' לא נמצא"

#: trac/versioncontrol/admin.py:131
#, python-format
msgid "%(rev)s resynced on %(reponame)s."
msgstr "%(rev)s סונכרנו עבור %(reponame)s."

#: trac/versioncontrol/admin.py:137
#, python-format
msgid "Resyncing repository history for %(reponame)s... "
msgstr "מסנכרן היסטוריית מצבור עבור %(reponame)s... "

#: trac/versioncontrol/admin.py:143
#, python-format
msgid "%(num)s revision cached."
msgid_plural "%(num)s revisions cached."
msgstr[0] "מהדורה %(num)s נאגרה."
msgstr[1] "%(num)s מהדורות נאגרו."

#: trac/versioncontrol/admin.py:145
msgid "Done."
msgstr "בוצע."

#: trac/versioncontrol/admin.py:180
msgid "Version Control"
msgstr "בקרת תצורה"

#: trac/versioncontrol/admin.py:181
#: trac/versioncontrol/templates/admin_repositories.html:10
msgid "Repositories"
msgstr "מצבורים"

#: trac/versioncontrol/admin.py:220 trac/versioncontrol/admin.py:262
#, python-format
msgid "You should now run %(resync)s to synchronize Trac with the repository."
msgstr "עליך להריץ כעת %(resync)s ע\"מ לסנכרן את טראק עם המצבור."

#: trac/versioncontrol/admin.py:225
#, python-format
msgid "You may have to run %(resync)s to synchronize Trac with the repository."
msgstr "ייתכן שעליך להריץ %(resync)s ע\"מ לסנכרן את טראק עם המצבור."

#: trac/versioncontrol/admin.py:233
#, python-format
msgid ""
"You will need to update your post-commit hook to call %(cset_added)s with"
" the new repository name."
msgstr "עליך לעדכן את ה-post-commit hook שיבצע %(cset_added)s עם שם המצבור החדש."

#: trac/versioncontrol/admin.py:253
msgid "Missing arguments to add a repository."
msgstr "ארגומנטים חסרי להוספת מצבור."

#: trac/versioncontrol/admin.py:258
#, python-format
msgid "The repository \"%(name)s\" has been added."
msgstr "המצבור \"%(name)s\" התווסף."

#: trac/versioncontrol/admin.py:268
#, python-format
msgid ""
"You should also set up a post-commit hook on the repository to call "
"%(cset_added)s for each committed changeset."
msgstr ""
"עליך להגדיר גם post-commit hook במצבור ע\"מ לבצע %(cset_added)s לכל קבוצת"
" שינויים."

#: trac/versioncontrol/admin.py:281
#, python-format
msgid "The alias \"%(name)s\" has been added."
msgstr "הכינוי \"%(name)s\" התווסף."

#: trac/versioncontrol/admin.py:284
msgid "Missing arguments to add an alias."
msgstr "ארגומנטים חסרים להוספת כינוי."

#: trac/versioncontrol/admin.py:297
msgid "The selected repositories have been removed."
msgstr "המצבורים הנבחרים הוסרו."

#: trac/versioncontrol/admin.py:300
msgid "No repositories were selected."
msgstr "לא נבחרו מצבורים."

#: trac/versioncontrol/admin.py:341
msgid "The repository directory must be an absolute path."
msgstr "הנתיב לתיקיית המצבור חייב להיות נתיב מוחלט."

#: trac/versioncontrol/admin.py:350
#, python-format
msgid ""
"The repository directory must be located below one of the following "
"directories: %(dirs)s"
msgstr "תיקיית המצבור חייבת להיות תחת אחת התיקיות הבאות: %(dirs)s"

#: trac/versioncontrol/api.py:34
#: trac/versioncontrol/templates/admin_repositories.html:20
#: trac/versioncontrol/templates/admin_repositories.html:33
#: trac/versioncontrol/templates/admin_repositories.html:132
#: trac/versioncontrol/templates/admin_repositories.html:134
#: trac/versioncontrol/web_ui/browser.py:911
#: trac/versioncontrol/web_ui/changeset.py:875
#: trac/versioncontrol/web_ui/changeset.py:1015
msgid "(default)"
msgstr "(ברירת מחדל)"

#: trac/versioncontrol/api.py:189
#, python-format
msgid "Invalid key \"%(key)s\""
msgstr "מזהה לא חוקי \"%(key)s\""

#: trac/versioncontrol/api.py:196
#, python-format
msgid "You should now run \"repository resync %(name)s\"."
msgstr "עליך להריץ \"repository resync %(name)s\" כעת."

#: trac/versioncontrol/api.py:199
#, python-format
msgid "You may have to run \"repository resync %(name)s\"."
msgstr "ייתכן ועליך להריץ \"repository resync %(name)s\"."

#: trac/versioncontrol/api.py:207 trac/versioncontrol/api.py:262
msgid "The repository directory must be absolute"
msgstr "הנתיב לתיקיית המצבור חייב להיות נתיב מוחלט"

#: trac/versioncontrol/api.py:212
#, python-format
msgid "The repository type '%(type)s' is not supported"
msgstr "סוג מצבור '%(type)s' לא נתמך"

#: trac/versioncontrol/api.py:356
#, python-format
msgid ""
"Can't synchronize with repository \"%(name)s\" (%(error)s). Look in the "
"Trac log for more information."
msgstr ""
"לא ניתן להסתנכרן עם מצבור \"%(name)s\" (%(error)s). בדוק ביומן של טראק "
"לפרטים נוספים."

#: trac/versioncontrol/api.py:377
#, python-format
msgid "Changeset %(rev)s in %(repo)s"
msgstr "קבוצת שינויים %(rev)s ב-%(repo)s"

#: trac/versioncontrol/api.py:379
#, python-format
msgid "Changeset %(rev)s"
msgstr "קבוצת שינויים %(rev)s"

#: trac/versioncontrol/api.py:389
msgid "directory"
msgstr "תיקייה"

#: trac/versioncontrol/api.py:391
msgid "file"
msgstr "קובץ"

#: trac/versioncontrol/api.py:393
#, python-format
msgid " at version %(rev)s"
msgstr "בגרסה %(rev)s"

#: trac/versioncontrol/api.py:395
msgid "path"
msgstr "נתיב"

#: trac/versioncontrol/api.py:398
#, python-format
msgid " in %(repo)s"
msgstr " ב-%(repo)s"

#. TRANSLATOR: file /path/to/file.py at version 13 in reponame
#: trac/versioncontrol/api.py:400
#, python-format
msgid "%(kind)s %(id)s%(at_version)s%(in_repo)s"
msgstr "%(kind)s %(id)s%(at_version)s%(in_repo)s"

#: trac/versioncontrol/api.py:403
#, python-format
msgid "Repository %(repo)s"
msgstr "מצבור %(repo)s"

#: trac/versioncontrol/api.py:711
#, python-format
msgid "Unsupported version control system \"%(name)s\": %(error)s"
msgstr "מערכת בקרת תצורה \"%(name)s\" לא נתמכת: %(error)s"

#: trac/versioncontrol/api.py:714
#, python-format
msgid ""
"Unsupported version control system \"%(name)s\": Can't find an "
"appropriate component, maybe the corresponding plugin was not enabled? "
msgstr ""
"מערכת בקרת תצורה \"%(name)s\" לא נתמכת: לא ניתן למצוא רכיב מתאים, ייתכן "
"שהפלאגין המתאים לא הופעל? "

#: trac/versioncontrol/api.py:722
#, python-format
msgid "No changeset %(rev)s in the repository"
msgstr "אין קבוצת שינויים %(rev)s במצבור"

#: trac/versioncontrol/api.py:724
msgid "No such changeset"
msgstr "אין קבוצת שינויים כזאת"

#: trac/versioncontrol/api.py:730
#, python-format
msgid "No node %(path)s at revision %(rev)s"
msgstr "לא קיים נתיב %(path)s במהדורה %(rev)s"

#: trac/versioncontrol/api.py:732
#, python-format
msgid "%(msg)s: No node %(path)s at revision %(rev)s"
msgstr "%(msg)s: לא קיים נתיב %(path)s במהדורה %(rev)s"

#: trac/versioncontrol/api.py:734
msgid "No such node"
msgstr "אין צומת כזה"

#: trac/versioncontrol/cache.py:147
#, python-format
msgid ""
"The repository directory has changed, you should resynchronize the "
"repository with: trac-admin $ENV repository resync '%(reponame)s'"
msgstr ""
"תיקיית המצבור השתנתה. יש לבצע סנכרון מחדש של המצבור ע\"י: trac-admin $ENV"
" repository resync '%(reponame)s'"

#: trac/versioncontrol/svn_authz.py:71
#, python-format
msgid "Line %(lineno)d: Entry before first section header"
msgstr "שורה %(lineno)d: רשומה לפני כותרת הקטע הראשון"

#: trac/versioncontrol/svn_authz.py:75
#, python-format
msgid "Line %(lineno)d: Invalid entry"
msgstr "שורה %(lineno)d: רשומה לא חוקית"

#: trac/versioncontrol/templates/admin_repositories.html:14
msgid "Manage Repositories"
msgstr "ניהול מצבורים"

#: trac/versioncontrol/templates/admin_repositories.html:24
msgid "Default:"
msgstr "ברירת מחדל:"

#: trac/versioncontrol/templates/admin_repositories.html:30
msgid "Repository:"
msgstr "מצבור:"

#: trac/versioncontrol/templates/admin_repositories.html:43
msgid "Modify Repository:"
msgstr "ערוך מצבור:"

#: trac/versioncontrol/templates/admin_repositories.html:44
msgid "View Repository:"
msgstr "הצג מצבור:"

#: trac/versioncontrol/templates/admin_repositories.html:45
msgid ""
"[1:Note:]\n"
"            This repository is defined in [2:[3:trac.ini]]\n"
"            and cannot be edited on this page."
msgstr "[1:שים לב:] מצבור זה מוגדר ב-[2:[3:trac.ini]] ולא ניתן לעריכה בדף זה."

#: trac/versioncontrol/templates/admin_repositories.html:59
#: trac/versioncontrol/templates/admin_repositories.html:99
msgid "Directory:"
msgstr "תיקייה:"

#: trac/versioncontrol/templates/admin_repositories.html:67
msgid "Hide from repository index"
msgstr "הסתר מאינדקס המצבורים"

#: trac/versioncontrol/templates/admin_repositories.html:93
msgid "Add Repository:"
msgstr "הוסף מצבור:"

#: trac/versioncontrol/templates/admin_repositories.html:110
msgid "Add Alias:"
msgstr "הוסף כינוי:"

#: trac/versioncontrol/templates/admin_repositories.html:125
msgid "Revision"
msgstr "מהדורה:"

#: trac/versioncontrol/templates/admin_repositories.html:137
#, python-format
msgid "Alias of %(repo)s"
msgstr "כינוי של %(repo)s"

#: trac/versioncontrol/templates/admin_repositories.html:144
msgid "Refresh"
msgstr "רענון"

#: trac/versioncontrol/templates/browser.html:13
#, python-format
msgid "%(basename)s in %(dirname)s"
msgstr "%(basename)s ב-%(dirname)s"

#: trac/versioncontrol/templates/browser.html:55
msgid "Default Repository"
msgstr "מצבור ברירת מחדל"

#: trac/versioncontrol/templates/browser.html:62
msgid "Show the diff against a specific revision"
msgstr "הצג הפרש כנגד מהדורה מסוימת"

#: trac/versioncontrol/templates/browser.html:63
msgid "View diff against:"
msgstr "הצג הפרש אל מול:"

#: trac/versioncontrol/templates/browser.html:76
msgid "Hint: clear the field to view latest revision"
msgstr "טיפ: אפס את השדה להצגת המהדורה האחרונה"

#: trac/versioncontrol/templates/browser.html:76
msgid "View revision:"
msgstr "הצג מהדורה:"

#: trac/versioncontrol/templates/browser.html:86
msgid "Visit:"
msgstr "קפוץ ל:"

#: trac/versioncontrol/templates/browser.html:94
msgid "Go!"
msgstr "סע!"

#: trac/versioncontrol/templates/browser.html:94
msgid "Jump to the chosen preselected path"
msgstr "דלג לנתיב שנבחר מראש"

#: trac/versioncontrol/templates/browser.html:100
#: trac/versioncontrol/templates/revisionlog.html:179
msgid "Branch head"
msgstr "ראש הענף"

#: trac/versioncontrol/templates/browser.html:100
#: trac/versioncontrol/templates/revisionlog.html:179
msgid "Branch"
msgstr "ענף"

#: trac/versioncontrol/templates/browser.html:103
#: trac/versioncontrol/templates/revisionlog.html:182
msgid "Tag"
msgstr "תג"

#: trac/versioncontrol/templates/browser.html:114
msgid "Parent Directory"
msgstr "תיקיית אב"

#: trac/versioncontrol/templates/browser.html:120
msgid "No files found"
msgstr "לא נמצאו קבצים"

#: trac/versioncontrol/templates/browser.html:128
#: trac/wiki/templates/wiki_edit.html:137 trac/wiki/templates/wiki_view.html:34
msgid "Revision info"
msgstr "פרטי מהדורה"

#: trac/versioncontrol/templates/browser.html:140
#: trac/versioncontrol/templates/browser.html:148
#: trac/versioncontrol/templates/path_links.html:32
#, python-format
msgid "View changeset %(rev)s"
msgstr "הצג קבוצת שינויים %(rev)s"

#: trac/versioncontrol/templates/browser.html:137
#, python-format
msgid ""
"[1:Last change]\n"
"                  on this file since %(stickyrev)s was\n"
"                  [2:%(rev)s],\n"
"                  checked in by %(author)s, %(age)s"
msgstr ""
"[1:שינוי אחרון]\n"
"                  על קובץ זה %(stickyrev)s היה\n"
"                  [2:%(rev)s],\n"
"                  הוכנס ע\"י %(author)s, %(age)s"

#: trac/versioncontrol/templates/browser.html:145
#, python-format
msgid ""
"[1:Last change]\n"
"                  on this file was\n"
"                  [2:%(rev)s],\n"
"                  checked in by %(author)s, %(age)s"
msgstr ""
"[1:שינוי אחרון]\n"
"                  על קובץ זה\n"
"                  [2:%(rev)s],\n"
"                  הוכנס ע\"י %(author)s, %(age)s"

#: trac/versioncontrol/templates/browser.html:180
#, python-format
msgid "Property [1:%(name)s] set to %(value)s"
msgstr "המאפיין [1:%(name)s] נקבע ל-%(value)s"

#: trac/versioncontrol/templates/browser.html:186
#, python-format
msgid ""
"[1:\n"
"            [2:File size:]\n"
"            [3:%(size)s]\n"
"          ]"
msgstr ""
"[1:\n"
"            [2:גודל קובץ:]\n"
"            [3:%(size)s]\n"
"          ]"

#: trac/versioncontrol/templates/browser.html:200
msgid "Repository Index"
msgstr "אינדקס מצבורים"

#: trac/versioncontrol/templates/browser.html:217
msgid "View changes..."
msgstr "הצג שינויים..."

#: trac/versioncontrol/templates/browser.html:217
msgid "Select paths and revs for Diff"
msgstr "בחר נתיב ומה' להפרש"

#: trac/versioncontrol/templates/browser.html:222
msgid ""
"[1:Note:] See [2:TracBrowser]\n"
"        for help on using the repository browser."
msgstr ""
"[1:שים לב:] ראה [2:טראק-סייר]\n"
"        לעזרה בנושא שימוש בסייר המצבור."

#: trac/versioncontrol/templates/changeset.html:36
#: trac/versioncontrol/templates/changeset.html:46
#: trac/versioncontrol/templates/changeset.html:48
#: trac/versioncontrol/templates/changeset.html:58
#: trac/versioncontrol/templates/changeset.html:68
#: trac/versioncontrol/templates/changeset.html:70
msgid "Show full changeset"
msgstr "הצג קבוצת שינויים מלאה"

#: trac/versioncontrol/templates/changeset.html:37
#: trac/versioncontrol/templates/changeset.html:40
#: trac/versioncontrol/templates/changeset.html:45
#: trac/versioncontrol/templates/changeset.html:47
#: trac/versioncontrol/templates/changeset.html:59
#: trac/versioncontrol/templates/changeset.html:62
#: trac/versioncontrol/templates/changeset.html:67
#: trac/versioncontrol/templates/changeset.html:69
#: trac/versioncontrol/templates/changeset.html:105
msgid "Show entry in browser"
msgstr "הצג פריט בסייר"

#: trac/versioncontrol/templates/changeset.html:35
#, python-format
msgid ""
"Changeset [1:%(new_rev)s] in %(reponame)s\n"
"              for [2:%(new_path)s]"
msgstr ""
"קבוצת שינויים [1:%(new_rev)s] ב%(reponame)s\n"
"עבור [2:%(new_path)s]"

#: trac/versioncontrol/templates/changeset.html:41
#: trac/versioncontrol/templates/changeset.html:63
msgid "Show revision log"
msgstr "הצג יומן מהדורות"

#: trac/versioncontrol/templates/changeset.html:39
#, python-format
msgid ""
"Changes in [1:%(new_path)s]\n"
"              [2:\\[%(old_rev)s:%(new_rev)s\\]] in %(reponame)s"
msgstr ""
"שינויים ב-[1:%(new_path)s]\n"
"[2:\\[%(old_rev)s:%(new_rev)s\\]] ב%(reponame)s"

#: trac/versioncontrol/templates/changeset.html:43
#, python-format
msgid ""
"Changes in %(reponame)s\n"
"              from [1:%(old_path)s]\n"
"              at [2:r%(old_rev)s]\n"
"              to [3:%(new_path)s]\n"
"              at [4:r%(new_rev)s]"
msgstr ""
"שינויים ב%(reponame)s\n"
"מ-[1:%(old_path)s]\n"
"ב[2:מה'%(old_rev)s]\n"
"עד [3:%(new_path)s]\n"
"ב[4:מה'%(new_rev)s]"

#: trac/versioncontrol/templates/changeset.html:50
#, python-format
msgid "Changeset [1:%(new_rev)s] in %(reponame)s"
msgstr "קבוצת שינויים [1:%(new_rev)s] ב%(reponame)s"

#: trac/versioncontrol/templates/changeset.html:57
#, python-format
msgid ""
"Changeset [1:%(new_rev)s]\n"
"              for [2:%(new_path)s]"
msgstr ""
"קבוצת שינויים [1:%(new_rev)s]\n"
"עבור [2:%(new_path)s]"

#: trac/versioncontrol/templates/changeset.html:61
#, python-format
msgid ""
"Changes in [1:%(new_path)s]\n"
"              [2:\\[%(old_rev)s:%(new_rev)s\\]]"
msgstr ""
"שינויים ב-[1:%(new_path)s]\n"
"[2:\\[%(old_rev)s:%(new_rev)s\\]]"

#: trac/versioncontrol/templates/changeset.html:65
#, python-format
msgid ""
"Changes\n"
"              from [1:%(old_path)s]\n"
"              at [2:r%(old_rev)s]\n"
"              to [3:%(new_path)s]\n"
"              at [4:r%(new_rev)s]"
msgstr ""
"שינויים\n"
"מ-[1:%(old_path)s]\n"
"ב[2:מה'%(old_rev)s]\n"
"עד [3:%(new_path)s]\n"
"ב[4:מה'%(new_rev)s]"

#: trac/versioncontrol/templates/changeset.html:72
#, python-format
msgid "Changeset [1:%(new_rev)s]"
msgstr "קבוצת שינויים [1:%(new_rev)s]"

#: trac/versioncontrol/templates/changeset.html:101
#, python-format
msgid "Show what was removed (content at revision %(old_rev)s)"
msgstr "הצג את מה שהוסר (תוכן במהדורה %(old_rev)s)"

#: trac/versioncontrol/templates/changeset.html:106
msgid "(root)"
msgstr "(בסיס)"

#: trac/versioncontrol/templates/changeset.html:112
#, python-format
msgid "Show original file (revision %(old_rev)s)"
msgstr "הצג קובץ מקורי (מהדורה %(old_rev)s)"

#: trac/versioncontrol/templates/changeset.html:111
#, python-format
msgid ""
"(%(kind)s from [1:\n"
"                %(old_path)s])"
msgstr ""
"(%(kind)s מ-[1:\n"
"               %(old_path)s])"

#: trac/versioncontrol/templates/changeset.html:119
#: trac/versioncontrol/templates/changeset.html:122
msgid "Show differences"
msgstr "הצג הפרשים"

#: trac/versioncontrol/templates/changeset.html:119
msgid "view diffs"
msgstr "הצג הפרשים"

#: trac/versioncontrol/templates/changeset.html:122
#, python-format
msgid "%(num)d diff"
msgid_plural "%(num)d diffs"
msgstr[0] "הפרש %(num)d"
msgstr[1] "%(num)d הפרשים"

#: trac/versioncontrol/templates/changeset.html:125
#, python-format
msgid "%(num)d prop"
msgid_plural "%(num)d props"
msgstr[0] "מאפיין %(num)d"
msgstr[1] "%(num)d מאפיינים"

#: trac/versioncontrol/templates/changeset.html:129
msgid "Show previous version in browser"
msgstr "הצג מהדורה קודמת בסייר"

#: trac/versioncontrol/templates/changeset.html:139
msgid "(less than one hour ago)"
msgstr "(לפני פחות משעה)"

#: trac/versioncontrol/templates/changeset.html:140
#, python-format
msgid "(%(age)s ago)"
msgstr "(לפני %(age)s)"

#: trac/versioncontrol/templates/changeset.html:154
msgid "Message:"
msgstr "הודעה:"

#: trac/versioncontrol/templates/changeset.html:166
msgid "Location:"
msgstr "נתיב:"

#: trac/versioncontrol/templates/changeset.html:170
msgid "File:"
msgid_plural "Files:"
msgstr[0] "קובץ:"
msgstr[1] "קבצים:"

#: trac/versioncontrol/templates/changeset.html:170
msgid "(No files)"
msgstr "(אין קבצים)"

#: trac/versioncontrol/templates/changeset.html:175
#, python-format
msgid "%(num)d added"
msgid_plural "%(num)d added"
msgstr[0] "התווסף %(num)d"
msgstr[1] "%(num)d התווספו"

#: trac/versioncontrol/templates/changeset.html:176
#, python-format
msgid "%(num)d deleted"
msgid_plural "%(num)d deleted"
msgstr[0] "נמחק %(num)d"
msgstr[1] "%(num)d נמחקו"

#: trac/versioncontrol/templates/changeset.html:177
#, python-format
msgid "%(num)d edited"
msgid_plural "%(num)d edited"
msgstr[0] "נערך %(num)d"
msgstr[1] "%(num)d נערכו"

#: trac/versioncontrol/templates/changeset.html:178
#, python-format
msgid "%(num)d copied"
msgid_plural "%(num)d copied"
msgstr[0] "הועתק %(num)d"
msgstr[1] "%(num)d הועתקו"

#: trac/versioncontrol/templates/changeset.html:179
#, python-format
msgid "%(num)d moved"
msgid_plural "%(num)d moved"
msgstr[0] "הועבר %(num)d"
msgstr[1] "%(num)d הועברו"

#: trac/versioncontrol/templates/changeset.html:185
#: trac/versioncontrol/templates/revisionlog.txt:12
msgid "added"
msgstr "התווסף"

#: trac/versioncontrol/templates/changeset.html:186
#: trac/versioncontrol/templates/revisionlog.txt:12
msgid "deleted"
msgstr "נמחק"

#: trac/versioncontrol/templates/changeset.html:187
#: trac/versioncontrol/templates/revisionlog.txt:12
msgid "copied"
msgstr "הועתק"

#: trac/versioncontrol/templates/changeset.html:188
#: trac/versioncontrol/templates/revisionlog.txt:12
msgid "moved"
msgstr "הועבר"

#: trac/versioncontrol/templates/changeset.html:211
msgid ""
"[1:Note:] See [2:TracChangeset]\n"
"          for help on using the changeset viewer."
msgstr ""
"[1:שים לב:] ראה [2:טראק-קבוצות-שינויים]\n"
"          לעזרה בנושא שימוש בתצוגת קבוצת-שינויים."

#: trac/versioncontrol/templates/diff_form.html:10
#: trac/versioncontrol/templates/diff_form.html:21
msgid "Prepare Diff"
msgstr "הכן הפרש"

#: trac/versioncontrol/templates/diff_form.html:27
msgid "Select the base and the target for the diff:"
msgstr "בחר בסיס ויעד עבור ההפרש:"

#: trac/versioncontrol/templates/diff_form.html:30
msgid "From:"
msgstr "מ:"

#: trac/versioncontrol/templates/diff_form.html:34
#: trac/versioncontrol/templates/diff_form.html:44
msgid "at revision:"
msgstr "במהדורה:"

#: trac/versioncontrol/templates/diff_form.html:40
msgid "To:"
msgstr "עד:"

#: trac/versioncontrol/templates/diff_form.html:50
msgid ""
"For either path, you can start typing the path and will be\n"
"              presented a list of existing directories and files to "
"select\n"
"              from. Select an entry by clicking on it, or by using the\n"
"              up/down cursor keys and hitting tab."
msgstr ""
"לכל נתיב, ניתן להתחיל להקליד את הנתיב ולבחור מתוך רשימה של\n"
"              תיקיות וקבצים קיימים. בחר שורה באמצעות לחיצה עליה,\n"
"              או באמצעות שימוש במקשי מעלה-מטה ולחיצה על טאב."

#: trac/versioncontrol/templates/diff_form.html:62
msgid ""
"[1:Note:] See\n"
"        [2:TracChangeset]\n"
"        for help on using the diff feature."
msgstr ""
"[1:שים לב:] ראה\n"
"        [2:טראק-קבוצות-שינויים]\n"
"        לעזרה בנושא יכולת ההפרשים."

#: trac/versioncontrol/templates/dir_entries.html:12
msgid "View Directory"
msgstr "הצג תיקייה"

#: trac/versioncontrol/templates/dir_entries.html:12
msgid "View File"
msgstr "הצג קובץ"

#: trac/versioncontrol/templates/dir_entries.html:18
#: trac/versioncontrol/templates/repository_index.html:22
#: trac/versioncontrol/web_ui/browser.py:823
msgid "Download as Zip archive"
msgstr "הורד כארכיון Zip"

#: trac/versioncontrol/templates/dir_entries.html:22
#: trac/versioncontrol/templates/repository_index.html:26
msgid "View Revision Log"
msgstr "הצג יומן מהדורות"

#: trac/versioncontrol/templates/dir_entries.html:23
#: trac/versioncontrol/templates/repository_index.html:27
msgid "View Changeset"
msgstr "הצג קבוצת שינויים"

#: trac/versioncontrol/templates/dirlist_thead.html:9
#: trac/versioncontrol/templates/revisionlog.html:110
#: trac/versioncontrol/web_ui/browser.py:831
msgid "Rev"
msgstr "מהדורה"

#: trac/versioncontrol/templates/dirlist_thead.html:12
#: trac/versioncontrol/web_ui/browser.py:457
msgid "Last Change"
msgstr "שינוי אחרון"

#: trac/versioncontrol/templates/path_links.html:17
msgid "Go to repository index"
msgstr "עבור לאינדקס המצבור"

#: trac/versioncontrol/templates/path_links.html:17
msgid "Go to repository root"
msgstr "עבור לבסיס המצבור"

#: trac/versioncontrol/templates/path_links.html:26
#, python-format
msgid "View %(name)s"
msgstr "הצג %(name)s"

#: trac/versioncontrol/templates/repository_index.html:15
msgid "View Root Directory"
msgstr "הצג תיקיית בסיס"

#: trac/versioncontrol/templates/revisionlog.html:10
msgid "(log)"
msgstr "(יומן)"

#: trac/versioncontrol/templates/revisionlog.html:36
msgid "Revision Log Mode:"
msgstr "אופן יומן מהדורות:"

#: trac/versioncontrol/templates/revisionlog.html:40
msgid "Stop on copy"
msgstr "עצור בהעתקה"

#: trac/versioncontrol/templates/revisionlog.html:46
msgid "Follow copies"
msgstr "עקוב אחר ההעתקות"

#: trac/versioncontrol/templates/revisionlog.html:52
msgid "Show only adds and deletes"
msgstr "הצג רק הוספות ומחיקות"

#: trac/versioncontrol/templates/revisionlog.html:57
msgid ""
"[1:\n"
"              View log starting at\n"
"              [2:]\n"
"            ]\n"
"            [3:\n"
"              and back to\n"
"              [4:]\n"
"            ]"
msgstr ""
"[1:\n"
"              הצג יומן החל מ-\n"
"              [2:]\n"
"            ]\n"
"            [3:\n"
"              לאחור עד\n"
"              [4:]\n"
"            ]"

#: trac/versioncontrol/templates/revisionlog.html:67
msgid ""
"[1:\n"
"              Show at most\n"
"              [2:]\n"
"              revisions per page.\n"
"            ]"
msgstr ""
"[1:\n"
"              הצג לכל היותר\n"
"              [2:]\n"
"              מהדורות לעמוד.\n"
"            ]"

#: trac/versioncontrol/templates/revisionlog.html:75
msgid "Show full log messages"
msgstr "הראה רשומות יומן מלאות"

#: trac/versioncontrol/templates/revisionlog.html:93
msgid "Copied or renamed"
msgstr "הועתק או שונה-שם"

#: trac/versioncontrol/templates/revisionlog.html:101
#: trac/versioncontrol/templates/revisionlog.html:204
msgid "Diff from Old Revision to New Revision (as selected in the Diff column)"
msgstr "הפרש ממהדורה ישנה למהדורה חדשה (כפי שנבחר בעמודת ההפרש)"

#: trac/versioncontrol/templates/revisionlog.html:107
msgid "Graph"
msgstr "גרף"

#: trac/versioncontrol/templates/revisionlog.html:108
msgid "Old / New"
msgstr "ישן / חדש"

#: trac/versioncontrol/templates/revisionlog.html:108
msgid "Diff"
msgstr "הפרש"

#: trac/versioncontrol/templates/revisionlog.html:111
msgid "Age"
msgstr "גיל"

#: trac/versioncontrol/templates/revisionlog.html:113
msgid "Log Message"
msgstr "הערה"

#: trac/versioncontrol/templates/revisionlog.html:121
msgid "No revisions found"
msgstr "לא נמצאו מהדורות"

#: trac/versioncontrol/templates/revisionlog.html:135
#, python-format
msgid "copied from [1:%(path)s]:"
msgstr "הועתק מ[1:%(path)s]:"

#: trac/versioncontrol/templates/revisionlog.html:142
#, python-format
msgid "From [%(rev)s]"
msgstr "מ[%(rev)s]"

#: trac/versioncontrol/templates/revisionlog.html:145
#, python-format
msgid "To [%(rev)s]"
msgstr "עד [%(rev)s]"

#: trac/versioncontrol/templates/revisionlog.html:151
msgid "View log starting at this revision"
msgstr "הצג יומן החל ממהדורה זו"

#: trac/versioncontrol/templates/revisionlog.html:158
#, python-format
msgid "Browse at revision %(rev)s"
msgstr "סייר במהדורה %(rev)s"

#: trac/versioncontrol/templates/revisionlog.html:162
#, python-format
msgid "View removal changeset [%(rev)s]"
msgstr "הצג קבוצת שינויים להסרה [%(rev)s]"

#: trac/versioncontrol/templates/revisionlog.html:164
#, python-format
msgid "View changeset [%(rev)s] restricted to %(path)s"
msgstr "הצג את קבוצת שינויים [%(rev)s] המוגבלת לנתיב %(path)s"

#: trac/versioncontrol/templates/revisionlog.html:209
msgid ""
"[1:Note:] See [2:TracRevisionLog]\n"
"        for help on using the revision log."
msgstr ""
"[1:שים לב:] ראה [2:טראק-יומן-מהדורות]\n"
"        לעזרה בנושא שימוש ביומן המהדורות."

#: trac/versioncontrol/templates/revisionlog.txt:2
#, python-format
msgid "ChangeLog for %(path)s in %(repo)s"
msgstr "יומן-שינויים עבור %(path)s ב%(repo)s"

#: trac/versioncontrol/templates/revisionlog.txt:2
#, python-format
msgid "ChangeLog for %(path)s"
msgstr "יומן-שינויים עבור %(path)s"

#: trac/versioncontrol/templates/revisionlog.txt:4
#, python-format
msgid "Generated by Trac %(version)s"
msgstr "הופק ע\"י טראק %(version)s"

#: trac/versioncontrol/web_ui/browser.py:301
msgid "Browse Source"
msgstr "סייר קבצים"

#: trac/versioncontrol/web_ui/browser.py:379
msgid "Invalid changeset number"
msgstr "מספר קבוצת שינויים לא חוקי"

#: trac/versioncontrol/web_ui/browser.py:400
#, python-format
msgid "No node %(path)s"
msgstr "לא קיים צומת %(path)s"

#: trac/versioncontrol/web_ui/browser.py:440
#: trac/versioncontrol/web_ui/browser.py:450
#, python-format
msgid "Revision %(num)s"
msgstr "מהדורה %(num)s"

#: trac/versioncontrol/web_ui/browser.py:451
msgid "Previous Revision"
msgstr "למהדורה הקודמת"

#: trac/versioncontrol/web_ui/browser.py:451
msgid "Next Revision"
msgstr "למהדורה הבאה"

#: trac/versioncontrol/web_ui/browser.py:452
msgid "Latest Revision"
msgstr "למהדורה האחרונה"

#: trac/versioncontrol/web_ui/browser.py:456
#: trac/versioncontrol/web_ui/log.py:315
msgid "Parent directory"
msgstr "תיקייה קודמת"

#: trac/versioncontrol/web_ui/browser.py:463
msgid "Normal"
msgstr "רגיל"

#: trac/versioncontrol/web_ui/browser.py:464
msgid "View file without annotations"
msgstr "הצג קובץ ללא סימונים"

#: trac/versioncontrol/web_ui/browser.py:469
msgid "Blame"
msgstr "האשמה"

#: trac/versioncontrol/web_ui/browser.py:470
msgid ""
"Annotate each line with the last changed revision (this can be time "
"consuming...)"
msgstr ""
"סמן בכל שורה את מספר המהדורה האחרונה בה חל שינוי (הפעולה עלולה לארוך זמן "
"רב...)"

#: trac/versioncontrol/web_ui/browser.py:477
msgid "Revision Log"
msgstr "יומן מהדורות"

#: trac/versioncontrol/web_ui/browser.py:483
msgid "Repository URL"
msgstr "כתובת המצבור"

#: trac/versioncontrol/web_ui/browser.py:612
#: trac/versioncontrol/web_ui/changeset.py:364
msgid "Zip Archive"
msgstr "ארכיון זיפ"

#: trac/versioncontrol/web_ui/browser.py:831
msgid "Revision in which the line changed"
msgstr "מהדורה בה שונתה השורה"

#: trac/versioncontrol/web_ui/browser.py:846
#, fuzzy
msgid ""
"Display the list of available repositories.\n"
"\n"
"Can be given the following named arguments:\n"
"\n"
"  ''format''::\n"
"    Select the rendering format:\n"
"    - ''compact'' produces a comma-separated list of repository prefix\n"
"      names (default)\n"
"    - ''list'' produces a description list of repository prefix names\n"
"    - ''table'' produces a table view, similar to the one visible in\n"
"      the ''Browse View'' page\n"
"  ''glob''::\n"
"    Do a glob-style filtering on the repository names (defaults to '*')\n"
"  ''order''::\n"
"    Order repositories by the given column (one of \"name\", \"date\" or\n"
"    \"author\")\n"
"  ''desc''::\n"
"    When set to 1, order by descending order\n"
"\n"
"(''since 0.12'')"
msgstr ""
"הצג רשימה של מצבורים זמינים.\n"
"\n"
"ניתן להעביר את הפרמטרים הבאים עפ\"י שם:\n"
"\n"
"  ''format''::\n"
"    בחר פורמט הצגה:\n"
"    - ''compact'' הפק רשימה מופרדת-פסיקים של שמות תחיליות מצבורים (ברירת "
"מחדל)\n"
"    - ''list'' הפרק רשימה של תיאורים של שמות תחיליות מצבורים \n"
"    - ''table'' הפק תצוגה טבלאית, דומה לתצוגה הקיימת בעמוד ''סייר קוד'' \n"
"  ''glob''::\n"
"    סנן את רשימת שמות המצבורים בסגנון-גלוב (ברירת המחדל היא '*')\n"
"  ''order''::\n"
"    מיין את המצבורים עפ\"י העמודה המצויינת (אחד מהערכים \"name\", "
"\"date\" או\n"
"    \"author\")\n"
"  ''desc''::\n"
"    כאשר נקבע לערך 1, מיין בסדר יורד\n"
"\n"
"(''מאז 0.12'')"

#: trac/versioncontrol/web_ui/browser.py:913
#, python-format
msgid "View repository %(repo)s"
msgstr "הצג מצבור %(repo)s"

#: trac/versioncontrol/web_ui/changeset.py:241
#, python-format
msgid "Can't compare across different repositories: %(old)s vs. %(new)s"
msgstr "לא ניתן להשוות בין מצבורים שונים: %(old)s כנגד %(new)s"

#: trac/versioncontrol/web_ui/changeset.py:250
msgid "No repository specified and no default repository configured."
msgstr "לא צוין מצבור ולא הוגדר מצבור ברירת מחדל."

#: trac/versioncontrol/web_ui/changeset.py:262
msgid "Invalid Changeset Number"
msgstr "מזהה קבוצת שינויים לא חוקי"

#: trac/versioncontrol/web_ui/changeset.py:362
msgid "Unified Diff"
msgstr "הפרש אחוד"

#: trac/versioncontrol/web_ui/changeset.py:373
msgid "Previous Changeset"
msgstr "קבוצת השינויים הקודמת"

#: trac/versioncontrol/web_ui/changeset.py:373
msgid "Next Changeset"
msgstr "קבוצת השינויים הבאה"

#: trac/versioncontrol/web_ui/changeset.py:377
msgid "Reverse Diff"
msgstr "הפרש הפוך"

#: trac/versioncontrol/web_ui/changeset.py:415
#, python-format
msgid "Changeset %(id)s for %(path)s"
msgstr "קבוצת שינויים %(id)s עבור %(path)s"

#: trac/versioncontrol/web_ui/changeset.py:418
#: trac/versioncontrol/web_ui/changeset.py:444
#: trac/versioncontrol/web_ui/changeset.py:466
#, python-format
msgid "Changeset %(id)s"
msgstr "קבוצת שינויים %(id)s"

#: trac/versioncontrol/web_ui/changeset.py:493
#, python-format
msgid "Show revision %(rev)s of this file in browser"
msgstr "הצג מהדורה %(rev)s של קובץ זה בסייר"

#: trac/versioncontrol/web_ui/changeset.py:639
#, python-format
msgid "Show the changeset %(id)s restricted to %(path)s"
msgstr "הצג את קבוצת השינויים %(id)s הנמצאת תחת %(path)s"

#: trac/versioncontrol/web_ui/changeset.py:651
#, python-format
msgid "Show the %(range)s differences restricted to %(path)s"
msgstr "הצג את ההפרשים %(range)s הנמצאים תחת %(path)s"

#. TRANSLATOR: 'latest' (revision)
#: trac/versioncontrol/web_ui/changeset.py:800
msgid "latest"
msgstr "אחרון"

#: trac/versioncontrol/web_ui/changeset.py:803
#, python-format
msgid "Diff [%(old_rev)s:%(new_rev)s] for %(path)s"
msgstr "הפרש [%(old_rev)s:%(new_rev)s] עבור %(path)s"

#: trac/versioncontrol/web_ui/changeset.py:809
#, python-format
msgid "Diff from %(old_path)s@%(old_rev)s to %(new_path)s@%(new_rev)s"
msgstr "הפרש מ-%(old_path)s@%(old_rev)s ל-%(new_path)s@%(new_rev)s"

#: trac/versioncontrol/web_ui/changeset.py:881
msgid "Changesets in all repositories"
msgstr "קבוצות שינויים בכל המצבורים"

#: trac/versioncontrol/web_ui/changeset.py:883
msgid "Repository changesets"
msgstr "קבוצות שינויים במצבור"

#: trac/versioncontrol/web_ui/changeset.py:1019
#, python-format
msgid "Changeset in %(repo)s "
msgid_plural "Changesets in %(repo)s "
msgstr[0] "קבוצת שינויים ב-%(repo)s "
msgstr[1] "קבוצות שינויים ב-%(repo)s "

#: trac/versioncontrol/web_ui/changeset.py:1021
msgid "Changeset "
msgid_plural "Changesets "
msgstr[0] "קבוצת שינויים "
msgstr[1] "קבוצות שינויים "

#: trac/versioncontrol/web_ui/changeset.py:1102
#, python-format
msgid "No permission to view changeset %(rev)s on %(repos)s"
msgstr "אין הרשאות להציג קבוצת שינויים %(rev)s ב-%(repos)s"

#: trac/versioncontrol/web_ui/changeset.py:1106
#: trac/versioncontrol/web_ui/log.py:415
msgid "No default repository defined"
msgstr "לא מוגדר מצבור ברירת מחדל"

#: trac/versioncontrol/web_ui/changeset.py:1147
msgid "Changesets"
msgstr "קבוצות-שינויים"

#: trac/versioncontrol/web_ui/log.py:209
#, python-format
msgid ""
"The file or directory '%(path)s' doesn't exist at revision %(rev)s or at "
"any previous revision."
msgstr "הקובץ או התיקייה '%(path)s' לא קיים במהדורה %(rev)s או בכל מהדורה קודמת."

#: trac/versioncontrol/web_ui/log.py:209
msgid "Nonexistent path"
msgstr "נתיב לא קיים"

#: trac/versioncontrol/web_ui/log.py:249
#, python-format
msgid "Revision Log (restarting at %(path)s, rev. %(rev)s)"
msgstr "יומן מהדורות (מתחיל ב-%(path)s, מהדורה %(rev)s)"

#: trac/versioncontrol/web_ui/log.py:323
msgid "ChangeLog"
msgstr "יומן-שינויים"

#: trac/versioncontrol/web_ui/log.py:325
msgid "View Latest Revision"
msgstr "הצג מהדורה אחרונה"

#: trac/versioncontrol/web_ui/log.py:329
msgid "Older Revisions"
msgstr "מהדורות ישנות"

#: trac/versioncontrol/web_ui/log.py:411
msgid "No permission to view change log"
msgstr "אין הרשאות לצפייה ביומן השינויים"

#. TRANSLATOR: You can 'search' in the repository history... (link)
#: trac/versioncontrol/web_ui/util.py:73
msgid "search"
msgstr "לחפש"

#: trac/versioncontrol/web_ui/util.py:78
#, python-format
msgid ""
"You can %(search)s in the repository history to see if that path existed "
"but was later removed"
msgstr ""
"ניתן %(search)s בהיסטוריה של המצבור ולראות האם הנתיב היה קיים בעבר אך "
"הוסר בהמשך"

<<<<<<< HEAD
#: trac/web/api.py:340
=======
#: trac/web/api.py:252
>>>>>>> aa1d9603
#, python-format
msgid "Invalid URL encoding (was %(path_info)r)"
msgstr "קידוד URL לא חוקי (היה %(path_info)r)"

<<<<<<< HEAD
#: trac/web/api.py:559
=======
#: trac/web/api.py:496
>>>>>>> aa1d9603
#, python-format
msgid "File %(path)s not found"
msgstr "הקובץ %(path)s לא נמצא"

#: trac/web/auth.py:108
#, python-format
msgid "logged in as %(user)s"
msgstr "מחובר בתור %(user)s"

#: trac/web/auth.py:111
msgid "Logout"
msgstr "ניתוק"

#: trac/web/auth.py:114
msgid "Login"
msgstr "כניסה"

#. TRANSLATOR: ... refer to the 'installation documentation'. (link)
#: trac/web/auth.py:147
msgid "installation documentation"
msgstr "תיעוד ההתקנה"

#: trac/web/auth.py:148
msgid "Configuring Authentication"
msgstr "הגדרות זיהוי ואימות"

#: trac/web/auth.py:151
#, python-format
msgid ""
"Authentication information not available. Please refer to the "
"%(inst_doc)s."
msgstr "נתוני זיהוי לא זמינים. אנא פנה ל%(inst_doc)s."

#: trac/web/auth.py:159
#, python-format
msgid "Already logged in as %(user)s."
msgstr "כבר מחובר בתור %(user)s."

#: trac/web/chrome.py:734
#, python-format
msgid "Error with navigation contributor \"%(name)s\""
msgstr "שגיאה בספק ניווט \"%(name)s\""

<<<<<<< HEAD
#: trac/web/chrome.py:1029
msgid "(unknown template location)"
msgstr "(מיקום תבנית לא ידוע)"

#: trac/web/chrome.py:1030
=======
#: trac/web/chrome.py:890
msgid "(unknown template location)"
msgstr "(מיקום תבנית לא ידוע)"

#: trac/web/chrome.py:891
>>>>>>> aa1d9603
#, python-format
msgid "Genshi %(error)s error while rendering template %(location)s"
msgstr "שגיאה %(error)s בגנשי בעת עיבוד תבנית %(location)s"

<<<<<<< HEAD
#: trac/web/chrome.py:1078 trac/web/chrome.py:1086
=======
#: trac/web/chrome.py:939 trac/web/chrome.py:947
>>>>>>> aa1d9603
msgid "anonymous"
msgstr "אנונימי"

#: trac/web/main.py:206
msgid "Secure cookies are enabled, you must use https to submit forms."
msgstr "אבטחת cookies פעילה, נדרש להשתמש ב-https לביצוע טפסים."

#: trac/web/main.py:209
msgid "Do you have cookies enabled?"
msgstr "האם cookies מופעל אצלך?"

#: trac/web/main.py:210
#, python-format
msgid "Missing or invalid form token. %(msg)s"
msgstr "אסימון הטופס חסר או לא חוקי. %(msg)s"

#: trac/web/main.py:220
msgid ""
"Clearsilver templates are no longer supported, please contact your Trac "
"administrator."
msgstr "אין יותר תמיכה בתבניות Clearsilver. צור קשר עם מנהלן הטראק."

#: trac/web/main.py:521
#, python-format
msgid "Error: %(message)s"
msgstr "שגיאה: %(message)s"

#. TRANSLATOR: ... not logged in, you may want to 'do so' now (link)
#: trac/web/main.py:537
msgid "do so"
msgstr "לעשות זאת"

#: trac/web/main.py:539
#, python-format
msgid "You are currently not logged in. You may want to %(do_so)s now."
msgstr "אינך מחובר כרגע. ייתכן ותרצה %(do_so)s כעת."

#: trac/web/main.py:592
msgid "''System information not available''\n"
msgstr "\"מידע מערכת לא זמין\"\n"

#: trac/web/main.py:593
msgid "''Plugin information not available''\n"
msgstr "\"פרטי פלאגין לא זמינים\"\n"

#: trac/web/main.py:617
#, python-format
msgid ""
"==== How to Reproduce ====\n"
"\n"
"While doing a %(method)s operation on `%(path_info)s`, Trac issued an "
"internal error.\n"
"\n"
"''(please provide additional details here)''\n"
"\n"
"Request parameters:\n"
"{{{\n"
"%(req_args)s\n"
"}}}\n"
"\n"
"User agent: `#USER_AGENT#`\n"
"\n"
"==== System Information ====\n"
"%(sys_info)s\n"
"==== Enabled Plugins ====\n"
"%(enabled_plugins)s\n"
"==== Python Traceback ====\n"
"{{{\n"
"%(traceback)s}}}"
msgstr ""
"==== How to Reproduce ====\n"
"\n"
"While doing a %(method)s operation on `%(path_info)s`, Trac issued an "
"internal error.\n"
"\n"
"''(please provide additional details here)''\n"
"\n"
"Request parameters:\n"
"{{{\n"
"%(req_args)s\n"
"}}}\n"
"\n"
"User agent: `#USER_AGENT#`\n"
"\n"
"==== System Information ====\n"
"%(sys_info)s\n"
"==== Enabled Plugins ====\n"
"%(enabled_plugins)s\n"
"==== Python Traceback ====\n"
"{{{\n"
"%(traceback)s}}}"

#: trac/web/session.py:245
#, python-format
msgid "Session '%(id)s' already exists. Please choose a different session ID."
msgstr "סשן '%(id)s' כבר קיים. אנא בחר מזהה סשן אחר."

#: trac/web/session.py:248
msgid "Error renaming session"
msgstr "שגיאה בשינוי שם שיחה"

#: trac/web/session.py:417
msgid "SID"
msgstr "SID"

#: trac/web/session.py:417
msgid "Auth"
msgstr "אשרה"

#: trac/web/session.py:417
msgid "Last Visit"
msgstr "ביקור אחרון"

#: trac/web/session.py:418
msgid "Email"
msgstr "אימייל"

#: trac/web/session.py:427
#, python-format
msgid "Session '%(sid)s' already exists"
msgstr "סשן '%(sid)s' כבר קיים"

#: trac/web/session.py:438
#, python-format
msgid "Invalid attribute '%(attr)s'"
msgstr "מאפיינים לא תקינים '%(attr)s'"

#: trac/web/session.py:445
#, python-format
msgid "Session '%(sid)s' not found"
msgstr "סשן '%(sid)s' לא נמצא"

#: trac/wiki/admin.py:113
#, python-format
msgid "Page '%(page)s' not found"
msgstr "עמוד '%(page)s' לא נמצא"

#: trac/wiki/admin.py:118 trac/wiki/model.py:127 trac/wiki/model.py:174
#: trac/wiki/web_ui.py:119
#, python-format
msgid "Invalid Wiki page name '%(name)s'"
msgstr "שם לא תקין לעמוד ויקי '%(name)s'"

#: trac/wiki/admin.py:123
#, python-format
msgid "'%(name)s' is not a file"
msgstr "'%(name)s' אינו קובץ"

#: trac/wiki/admin.py:135
#, python-format
msgid "  %(title)s already exists"
msgstr "  %(title)s כבר קיים"

#: trac/wiki/admin.py:138
#, python-format
msgid "  %(title)s is already up to date"
msgstr "  %(title)s כבר עדכני"

#: trac/wiki/admin.py:167 trac/wiki/admin.py:260
#, python-format
msgid "  %(page)s imported from %(filename)s"
msgstr "  %(page)s מיובא מ-%(filename)s"

#: trac/wiki/admin.py:197
msgid "Edits"
msgstr "עריכות"

#: trac/wiki/admin.py:203 trac/wiki/web_ui.py:300
msgid "A new name is mandatory for a rename."
msgstr "חובה לספק שם חדש לצורך שינוי שם."

#: trac/wiki/admin.py:205
msgid "The new name is invalid."
msgstr "השם החדש אינו תקין."

#: trac/wiki/admin.py:208 trac/wiki/web_ui.py:307
#, python-format
msgid "The page %(name)s already exists."
msgstr "הדף %(name)s כבר קיים."

#: trac/wiki/admin.py:221
msgid "Deleted pages"
msgstr "דפים שנמחקו"

#: trac/wiki/admin.py:241
#, python-format
msgid "'%(name)s' is not a directory"
msgstr "'%(name)s' אינו תיקייה"

#: trac/wiki/api.py:431
msgid "no permission to view this wiki page"
msgstr "אין הרשאות לצפייה בדף ויקי זה"

#: trac/wiki/formatter.py:222
#, python-format
msgid "HTML parsing error: %(message)s"
msgstr "שגיאה בפרסור HTML: %(message)s"

#: trac/wiki/formatter.py:226
msgid "Error: Forbidden character sequence \"--\" in htmlcomment wiki code block"
msgstr "שגיאה: רצף התווים \"--\" אסור בהערת-HTML בקטע קוד ויקי"

#: trac/wiki/formatter.py:304
#, python-format
msgid "!#%(name)s must contain at most one table"
msgstr "!#%(name)s לא יכול להכיל יותר מטבלה אחת"

#: trac/wiki/formatter.py:308
#, python-format
msgid "!#%(name)s must contain at least one table cell (and table cells only)"
msgstr "!#%(name)s חייב להכיל לפחות תא טבלה אחד (ותאי טבלה בלבד)"

#: trac/wiki/formatter.py:684 trac/wiki/interwiki.py:104
#, python-format
msgid "%(target)s in %(name)s"
msgstr "%(target)s ב%(name)s"

#: trac/wiki/intertrac.py:94
#, python-format
msgid "Can't view %(link)s:"
msgstr "לא ניתן להציג %(link)s:"

#: trac/wiki/intertrac.py:106
msgid "Provide a list of known InterTrac prefixes."
msgstr "ספק רשימה של תחיליות אינטר-טראק ידועות."

#: trac/wiki/intertrac.py:119
msgid "The Trac Project"
msgstr "פרויקט טראק"

#: trac/wiki/interwiki.py:163
msgid "Provide a description list for the known InterWiki prefixes."
msgstr "ספק רשימת תיאורים עבור תחיליות אינטר-ויקי ידועות"

#: trac/wiki/macros.py:83
msgid ""
"Insert an alphabetic list of all wiki pages into the output.\n"
"\n"
"Accepts a prefix string as parameter: if provided, only pages with names\n"
"that start with the prefix are included in the resulting list. If this\n"
"parameter is omitted, all pages are listed.\n"
"If the prefix is specified, a second argument of value `hideprefix`\n"
"can be given as well, in order to remove that prefix from the output.\n"
"\n"
"Alternate `format` and `depth` named parameters can be specified:\n"
" - `format=compact`: The pages are displayed as comma-separated links.\n"
" - `format=group`: The list of pages will be structured in groups\n"
"   according to common prefix. This format also supports a `min=n`\n"
"   argument, where `n` is the minimal number of pages for a group.\n"
" - `format=hierarchy`: The list of pages will be structured according\n"
"   to the page name path hierarchy. This format also supports a `min=n`\n"
"   argument, where higher `n` flatten the display hierarchy\n"
" - `depth=n`: limit the depth of the pages to list. If set to 0,\n"
"   only toplevel pages will be shown, if set to 1, only immediate\n"
"   children pages will be shown, etc. If not set, or set to -1,\n"
"   all pages in the hierarchy will be shown.\n"
" - `include=page1:page*2`: include only pages that match an item in the\n"
"   colon-separated list of pages. If the list is empty, or if no "
"`include`\n"
"   argument is given, include all pages.\n"
" - `exclude=page1:page*2`: exclude pages that match an item in the colon-"
"\n"
"   separated list of pages.\n"
"\n"
"The `include` and `exclude` lists accept shell-style patterns."
msgstr ""
"הכנס רשימה אלפאבתית של כל עמודי הויקי לתוך הפלט.\n"
"\n"
"מקבל מחרוזת תחילית כפרמטר: אם ניתנת מחרוזת, רק עמודים ששמם מתחיל בתחילית "
"נכללים ברשימה.\n"
"אם לא ניתנת מחרוזת, כל העמודים נכללים.\n"
"אם ניתנת מחרוזת תחילית, ניתן להעביר גם ארגומנט נוסף בשם `hideprefix`,\n"
"ע\"מ לגרום להסרת התחילית מהפלט.\n"
"\n"
"ניתן להעביר פרמטרים אלטרנטיביים עפ\"י שם - `format` ו-`depth`:\n"
" - `format=compact`: העמודים מוצגים כרשימה מופרדת-פסיקים.\n"
" - `format=group`: רשימת העמודים מוצגת במבנה של קבוצות\n"
"   עפ\"י תחיליות משותפות. פורמט זה תומך גם בארגומנט `min=n`\n"
"   כאשר `n` מציין את מספר העמודים המינימאלי לקבוצה.\n"
" - `format=hierarchy`: רשימת העמודים מוצגת במבנה היררכי ע\"ב\n"
"   שמות נתיבי העמודים. פורמט זה תומך גם בארגומנט `min=n`\n"
"   כאשר ערך גבוה יותר ל-`n` משטח את ההיררכיה המוצגת.\n"
" - `depth=n`: הגבל את עומק העמודים שיש להציג. אם נקבע לערך 0,\n"
"   רק עמודים ברמה העליונה ביותר יוצגו, אם נקבע לערך 1, רק צאצאים מיידיים "
"יוצגו, וכן הלאה.\n"
"   אם לא נקבע ערך, או נקבע לערך 1-, כל העמודים בהיררכיה יוצגו.\n"
" - `include=page1:page*2`: יש לכלול רק עמודים המתאימים לאחד הפריטים\n"
"    ברשימת העמודים המופרדת ע\"י נקודותיים. אם הרשימה ריקה, או שלא מפורט "
"ארגומנט `include`\n"
"   כל העמודים נכללים.\n"
" - `exclude=page1:page*2`: אין לכלול עמודים המתאימים לאחד הפריטים ברשימת "
"העמודים המופרדת ע\"י נקודותיים.\n"
"\n"
"רשימות ה-`include` וה-`exclude` מקבלות תבניות בסגנון shell."

#: trac/wiki/macros.py:296
msgid ""
"List all pages that have recently been modified, ordered by the\n"
"time they were last modified.\n"
"\n"
"This macro accepts two ordered arguments and a named argument. The named\n"
"argument can be placed in any position within the argument list.\n"
"\n"
"The first parameter is a prefix string: if provided, only pages with "
"names\n"
"that start with the prefix are included in the resulting list. If this\n"
"parameter is omitted, all pages are included in the list.\n"
"\n"
"The second parameter is the maximum number of pages to include in the\n"
"list.\n"
"\n"
"The `group` parameter determines how the list is presented:\n"
"  `group=date` :: The pages are presented in bulleted lists that are\n"
"    grouped by date (default).\n"
"  `group=none` :: The pages are presented in a single bulleted list.\n"
"\n"
"Tip: if you only want to specify a maximum number of entries and\n"
"don't want to filter by prefix, specify an empty first parameter,\n"
"e.g. `[[RecentChanges(,10,group=none)]]`."
msgstr ""
"מציג רשימה של כל העמודים אשר השתנו לאחרונה, עפ\"י זמן השינוי האחרון.\n"
"\n"
"מאקרו זה מקבל שני ארגומנטים סדורים וארגומנט אחד עפ\"י שם.\n"
"ניתן למקם את הארגומנט עפ\"י שם בכל מיקום ברשימת הארגומנטים.\n"
"\n"
"הפרמטר הראשון הוא מחרוזת תחילית: אם ניתנת מחרוזת, רק עמודים ששמם מתחיל "
"בתחילית נכללים ברשימה.\n"
"אם לא ניתנת מחרוזת, כל העמודים נכללים.\n"
"\n"
"הפרמטר השני הוא המספר המירבי של עמודים שיש לכלול ברשימה.\n"
"\n"
"הפרמטר `group` קובע כיצד הרשימה מוצגת:\n"
"  `group=date` :: העמודים מוצגים ברשימת-נקודות המקובצת עפ\"י תאריך (ברירת"
" מחדל).\n"
"  `group=none` :: העמודים מוצגים ברשימת-נקודות יחידה\n"
"\n"
"טיפ: אם ברצונך לציין מספר מירבי של תוצאות אך לא לציין תחילית לסינון,\n"
"אפשר להעביר פרמטר ראשון ריק, למשל `[[RecentChanges(,10,group=none)]]`."

#: trac/wiki/macros.py:374
msgid ""
"Display a structural outline of the current wiki page, each item in the\n"
"outline being a link to the corresponding heading.\n"
"\n"
"This macro accepts four optional parameters:\n"
"\n"
" * The first is a number or range that allows configuring the minimum and"
"\n"
"   maximum level of headings that should be included in the outline. For\n"
"   example, specifying \"1\" here will result in only the top-level "
"headings\n"
"   being included in the outline. Specifying \"2-3\" will make the "
"outline\n"
"   include all headings of level 2 and 3, as a nested list. The default "
"is\n"
"   to include all heading levels.\n"
" * The second parameter can be used to specify a custom title (the "
"default\n"
"   is no title).\n"
" * The third parameter selects the style of the outline. This can be\n"
"   either `inline` or `pullout` (the latter being the default). The\n"
"   `inline` style renders the outline as normal part of the content, "
"while\n"
"   `pullout` causes the outline to be rendered in a box that is by "
"default\n"
"   floated to the right side of the other content.\n"
" * The fourth parameter specifies whether the outline is numbered or not."
"\n"
"   It can be either `numbered` or `unnumbered` (the former being the\n"
"   default). This parameter only has an effect in `inline` style."
msgstr ""
"הצג מתאר מבני של עמוד הויקי הנוכחי, כאשר כל פריט במתאר הינו קישור לכותרת "
"המתאימה.\n"
"\n"
"מאקרו זה מקבל ארבעה פרמטרים אופציונאליים:\n"
"\n"
" * הראשון הוא מספר או טווח המאפשר להגדיר את הרמות המזערית והמירבית\n"
"   של כותרות שאמורות להיכלל במתאר. לדוגמה, העברת ערך \"1\" תגרום לכך שרק\n"
"   כותרות מהרמה העליונה ביותר יהיו חלק מהמתאר. העברת ערך \"2-3\" תגרום "
"למתאר\n"
"   לכלול את כל הכותרות ברמות 2 ו-3, כרשימה מקוננת. ברירת המחדל היא לכלול "
"כותרות בכל הרמות.\n"
" * ניתן להשתמש בפרמטר השני ע\"מ לקבוע כותרת מותרמת אישית (ברירת המחדל היא"
" ללא כותרת).\n"
" * הפרמטר השלישי בוחר את הסגנון של המתאר. זה יכול להיות\n"
"   `inline` או `pullout` (כאשר הערך השני הוא ברירת המחדל). סגנון\n"
"   `inline` גורם להצגת המתאר כחלק רגיל מהתוכן, בעוד סגנון\n"
"   `pullout` גורם להצגת המתאר במסגרת הצפה משמאל לתוכן, כברירת מחדל.\n"
" * הפרמטר הרביעי קובע אם המתאר ממוספר או לא.\n"
"   הערך יכול להיות `numbered` או `unnumbered` (כאשר הערך הראשון הוא\n"
"   ברירת המחדל). לפרמטר זה יש השפעה רק בשימוש בסגנון `inline`."

#: trac/wiki/macros.py:440
msgid ""
"Embed an image in wiki-formatted text.\n"
"\n"
"The first argument is the file specification. The file specification may\n"
"reference attachments in three ways:\n"
" * `module:id:file`, where module can be either '''wiki''' or "
"'''ticket''',\n"
"   to refer to the attachment named ''file'' of the specified wiki page "
"or\n"
"   ticket.\n"
" * `id:file`: same as above, but id is either a ticket shorthand or a "
"Wiki\n"
"   page name.\n"
" * `file` to refer to a local attachment named 'file'. This only works "
"from\n"
"   within that wiki page or a ticket.\n"
"\n"
"Also, the file specification may refer to repository files, using the\n"
"`source:file` syntax (`source:file@rev` works also).\n"
"\n"
"Files can also be accessed with a direct URLs; `/file` for a\n"
"project-relative, `//file` for a server-relative, or `http://server/file`"
"\n"
"for absolute location of the file.\n"
"\n"
"The remaining arguments are optional and allow configuring the attributes"
"\n"
"and style of the rendered `<img>` element:\n"
" * digits and unit are interpreted as the size (ex. 120, 25%)\n"
"   for the image\n"
" * `right`, `left`, `center`, `top`, `bottom` and `middle` are "
"interpreted\n"
"   as the alignment for the image (alternatively, the first three can be\n"
"   specified using `align=...` and the last three using `valign=...`)\n"
" * `link=some TracLinks...` replaces the link to the image source by the\n"
"   one specified using a TracLinks. If no value is specified, the link is"
"\n"
"   simply removed.\n"
" * `nolink` means without link to image source (deprecated, use `link=`)\n"
" * `key=value` style are interpreted as HTML attributes or CSS style\n"
"   indications for the image. Valid keys are:\n"
"    * align, valign, border, width, height, alt, title, longdesc, class,\n"
"      margin, margin-(left,right,top,bottom), id and usemap\n"
"    * `border`, `margin`, and `margin-`* can only be a single number\n"
"    * `margin` is superseded by `center` which uses auto margins\n"
"\n"
"Examples:\n"
"{{{\n"
"    [[Image(photo.jpg)]]                           # simplest\n"
"    [[Image(photo.jpg, 120px)]]                    # with image width "
"size\n"
"    [[Image(photo.jpg, right)]]                    # aligned by keyword\n"
"    [[Image(photo.jpg, nolink)]]                   # without link to "
"source\n"
"    [[Image(photo.jpg, align=right)]]              # aligned by attribute"
"\n"
"}}}\n"
"\n"
"You can use image from other page, other ticket or other module.\n"
"{{{\n"
"    [[Image(OtherPage:foo.bmp)]]    # if current module is wiki\n"
"    [[Image(base/sub:bar.bmp)]]     # from hierarchical wiki page\n"
"    [[Image(#3:baz.bmp)]]           # if in a ticket, point to #3\n"
"    [[Image(ticket:36:boo.jpg)]]\n"
"    [[Image(source:/images/bee.jpg)]] # straight from the repository!\n"
"    [[Image(htdocs:foo/bar.png)]]   # image file in project htdocs dir.\n"
"}}}\n"
"\n"
"''Adapted from the Image.py macro created by Shun-ichi Goto\n"
"<gotoh@taiyo.co.jp>''"
msgstr ""
"שלב תמונה בטקסט בפורמט-ויקי.\n"
"\n"
"הארגומנט הראשון הוא פירוט הקובץ. פירוט הקובץ יכול להפנות לצרופות בשלוש "
"דרכים:\n"
" * `module:id:file`, כאשר module יכול להיות '''wiki''' או '''ticket''',\n"
"   ע\"מ להפנות לצרופה בשם ''file'' לעמוד הויקי או הטיקט המתאימים.\n"
" * `id:file`: כמו לעיל, כאשר id הוא קיצור לטיקט או שם עמוד ויקי.\n"
" * `file` מתייחס לצרופה מקומית בשם 'file'. זה עובד רק מתוך אותו עמוד ויקי"
" או טיקט.\n"
"\n"
"ניתן לגשת לקבצים גם באמצעות כתובות URL ישירות; `/file` עבור מיקום\n"
"יחסי לפרויקט, `//file` עבור מיקום יחסי לשרת, או `http://server/file`\n"
"עבור מיקום אבסולוטי של הקובץ.\n"
"\n"
"הארגומנטים הנותרים הם אופציונאליים ומאפשרים להגדיר את המאפיינים והסגנון "
"של אלמנט ה-`<img>`:\n"
" * ספרות ויחידות קובעות את גודל התמונה (כגון 120, 25%)\n"
" * `right`, `left`, `center`, `top`, `bottom` ו-`middle` קובעים\n"
"   את היישור של התמונה (לחילופין, ניתן לקבוע את השלושה הראשונים ע\"י\n"
"   `align=...` ואת השלושה האחרונים ע\"ע `valign=...`)\n"
" * `link=some TracLinks...` מחליף את הקישור למקור התמונה בקישור\n"
"   הניתן באמצעות TracLinks. אם לא ניתן ערך, הקישור מוסר.\n"
" * `nolink` משמש להסרה הקישור למקור התמונה (מיושן, יש להשתמש ב-`link=`)\n"
" * ערכים בסגנון `key=value` מפורשים בתור מאפייני HTML או סגנונות CSS\n"
"   עבור התמונה. ערכי מפתח רלוונטיים כוללים:\n"
"    * align, valign, border, width, height, alt, title, longdesc, class,\n"
"      margin, margin-(left,right,top,bottom), id & usemap\n"
"    * `border`, `margin`, & `margin-`* יכולים להיות מספר בודד בלבד\n"
"    * `margin` הוחלף ע\"י `center` אשר משתמש בשוליים אוטומאטיים\n"
"\n"
"דוגמאות:\n"
"{{{\n"
"    [[Image(photo.jpg)]]                           # הכי פשוט\n"
"    [[Image(photo.jpg, 120px)]]                    # עם רוחב תמונה\n"
"    [[Image(photo.jpg, right)]]                    # מיושר עפ\"י מילת "
"מפתח\n"
"    [[Image(photo.jpg, link=)]]                   # ללא קישור למקור\n"
"    [[Image(photo.jpg, align=right)]]              # מיושר עפ\"י מאפיין\n"
"}}}\n"
"\n"
"ניתן להשתמש בתמונות מעמודים אחרים, טיקטים אחרים, או מודולים אחרים\n"
"{{{\n"
"    [[Image(OtherPage:foo.bmp)]]    # אם המודול הנוכחי הוא ויקי\n"
"    [[Image(base/sub:bar.bmp)]]     # מתוך עמוד ויקי היררכי\n"
"    [[Image(#3:baz.bmp)]]           # אם בתוך טיקט, מתייחס ל-#3\n"
"    [[Image(ticket:36:boo.jpg)]]\n"
"    [[Image(source:/images/bee.jpg)]] # ישירות מתוך המצבור!\n"
"    [[Image(htdocs:foo/bar.png)]]   # קובץ התמונה נמצא בתיקיית htdocs של "
"הפרויקט.\n"
"}}}\n"
"\n"
"''הותאם מתוך מאקרו Image.py שנוצר ע\"י Shun-ichi Goto\n"
"<gotoh@taiyo.co.jp>''"

#: trac/wiki/macros.py:648
#, python-format
msgid "No image \"%(id)s\" attached to %(parent)s"
msgstr "אין תמונה \"%(id)s\" המקושרת ל-%(parent)s"

#: trac/wiki/macros.py:664
msgid ""
"Display a list of all installed Wiki macros, including documentation if\n"
"available.\n"
"\n"
"Optionally, the name of a specific macro can be provided as an argument. "
"In\n"
"that case, only the documentation for that macro will be rendered.\n"
"\n"
"Note that this macro will not be able to display the documentation of\n"
"macros if the `PythonOptimize` option is enabled for mod_python!"
msgstr ""
"הצג רשימה של ויקי-מאקרו-ים, כולל תיעוד אם קיים.\n"
"\n"
"אופציונאלית, ניתן להעביר שם של מאקרו ספציפי כארגומנט. במקרה זה יוצג תיעוד"
" רק עבור המאקרו הזה.\n"
"\n"
"שים לב שמאקרו זה לא יוכל להציג תיעוד של מאקרו-ים אם האופציה "
"`PythonOptimize` מופעלת עבור mod_python!"

#: trac/wiki/macros.py:693
#, python-format
msgid "Error: Can't get description for macro %(name)s"
msgstr "שגיאה: לא נמצא תיאור למאקרו %(name)s"

#: trac/wiki/macros.py:716
msgid "Aliases:"
msgstr "כינויים:"

#: trac/wiki/macros.py:719
msgid "Sorry, no documentation found"
msgstr "לא נמצא תיעוד"

#: trac/wiki/macros.py:726
msgid ""
"Produce documentation for the Trac configuration file.\n"
"\n"
"Typically, this will be used in the TracIni page.\n"
"Optional arguments are a configuration section filter,\n"
"and a configuration option name filter: only the configuration\n"
"options whose section and name start with the filters are output."
msgstr ""
"צור תיעוד עבור קובץ הקונפיגורציה של טראק.\n"
"\n"
"בד\"כ זה ישמש בעמוד TracIni.\n"
"ארגומנטים אופציונאליים הם פילטר למקטע קונפיגורציה, ופילטר לשם אופציית "
"קונפיגורציה:\n"
"רק אופציות הקונפיגורציה ששמן ושם המקטע שלהן מתחילים בפילטר יוצגו."

#: trac/wiki/macros.py:775
msgid "(no default)"
msgstr "(אין ברירת מחדל)"

#: trac/wiki/macros.py:795
msgid ""
"List all known mime-types which can be used as WikiProcessors.\n"
"\n"
"Can be given an optional argument which is interpreted as mime-type "
"filter."
msgstr ""
"הצג רשימה של כל סוגי ה-mime הידועים הזמינים לשימוש כ-WikiProcessors.\n"
"\n"
"ניתן להעביר ארגומנט אופציונאלי המשמש כפילטר סוג-mime."

#: trac/wiki/macros.py:818
msgid "MIME Types"
msgstr "סוגי MIME"

#: trac/wiki/macros.py:833
msgid ""
"Display a table of content for the Trac guide.\n"
"\n"
"This macro shows a quick and dirty way to make a table-of-contents\n"
"for the Help/Guide. The table of contents will contain the Trac* and\n"
"WikiFormatting pages, and can't be customized. Search for TocMacro for a\n"
"a more customizable table of contents."
msgstr ""
"הצג תוכן עניינים למדריך טראק.\n"
"\n"
"מאקרו זה מספק דרך מהירה ומלוכלכת לייצר תוכן עניינים עבור העזרה/מדריך.\n"
"תוכן העניינים יכיל את העמודים Trac* ו-WikiFormatting, ולא ניתן להתאמה.\n"
"יש לחפש את TocMacro עבור תוכן עניינים הניתן להתאמה."

#: trac/wiki/macros.py:879
msgid "Table of Contents"
msgstr "תוכן עניינים"

#: trac/wiki/model.py:132
msgid "Page not modified"
msgstr "הדף לא שונה"

#: trac/wiki/model.py:181
#, python-format
msgid "Can't rename to existing %(name)s page."
msgstr "לא ניתן לשנות שם לדף הקיים %(name)s."

#: trac/wiki/web_ui.py:87 trac/wiki/web_ui.py:754
msgid "Wiki"
msgstr "ויקי"

#: trac/wiki/web_ui.py:89
msgid "Help/Guide"
msgstr "עזרה / מדריך"

#: trac/wiki/web_ui.py:130
#, python-format
msgid "No version \"%(num)s\" for Wiki page \"%(name)s\""
msgstr "אין גרסה \"%(num)s\" לדף ויקי  \"%(name)s\""

#: trac/wiki/web_ui.py:195
#, python-format
msgid "The wiki page is too long (must be less than %(num)s characters)"
msgstr "דף הויקי ארוך מידי (חייב להיות פחות מ-%(num)s תווים)"

#: trac/wiki/web_ui.py:205
#, python-format
msgid "The Wiki page field '%(field)s' is invalid: %(message)s"
msgstr "שדה '%(field)s' של דף הויקי לא חוקי: %(message)s"

#: trac/wiki/web_ui.py:209
#, python-format
msgid "Invalid Wiki page: %(message)s"
msgstr "דף ויקי לא חוקי: %(message)s"

#. TRANSLATOR: wiki page
#: trac/wiki/web_ui.py:236
msgid "currently edited"
msgstr "בעריכה כרגע"

#: trac/wiki/web_ui.py:269
#, python-format
msgid "The page %(name)s has been deleted."
msgstr "דף %(name)s נמחק."

#: trac/wiki/web_ui.py:274
#, python-format
msgid "The versions %(from_)d to %(to)d of the page %(name)s have been deleted."
msgstr "גרסאות %(from_)d עד %(to)d של דף %(name)s נמחקו."

#: trac/wiki/web_ui.py:278
#, python-format
msgid "The version %(version)d of the page %(name)s has been deleted."
msgstr "גרסה %(version)d של דף %(name)s נמחקה."

#: trac/wiki/web_ui.py:302
msgid ""
"The new name is invalid (a name which is separated with slashes cannot be"
" '.' or '..')."
msgstr "השם החדש אינו תקין (שם המכיל קווים נטויים לא יכול להיות '.' או '..')."

#: trac/wiki/web_ui.py:305
msgid "The new name must be different from the old name."
msgstr "השם החדש חייב להיות שונה מהשם הישן."

#: trac/wiki/web_ui.py:316
#, python-format
msgid "See [wiki:\"%(name)s\"]."
msgstr "ראה [wiki:\"%(name)s\"]."

#: trac/wiki/web_ui.py:340
#, python-format
msgid "Your changes have been saved in version %(version)s."
msgstr "השינויים שביצעת נשמרו בגרסה %(version)s."

#: trac/wiki/web_ui.py:345
msgid "Page not modified, showing latest version."
msgstr "הדף לא שונה, מציג גרסה אחרונה."

#: trac/wiki/web_ui.py:399
#, python-format
msgid "Version %(num)s of page \"%(name)s\" does not exist"
msgstr "גרסה %(num)s של דף \"%(name)s\" לא קיימת"

#: trac/wiki/web_ui.py:451
msgid "Page history"
msgstr "היסטוריית דף"

#: trac/wiki/web_ui.py:469
msgid "Wiki History"
msgstr "היסטוריית ויקי"

#: trac/wiki/web_ui.py:499
#, python-format
msgid "Reverted to version %(version)s."
msgstr "הוחזר לגרסה %(version)s."

#: trac/wiki/web_ui.py:562
#, python-format
msgid "Page %(name)s does not exist"
msgstr "דף %(name)s לא קיים"

#: trac/wiki/web_ui.py:576
#, python-format
msgid "Back to %(wikipage)s"
msgstr "חזרה ל-%(wikipage)s"

#: trac/wiki/web_ui.py:604
#, python-format
msgid "Page %(name)s not found"
msgstr "דף %(name)s לא נמצא"

#: trac/wiki/web_ui.py:658
msgid "View latest version"
msgstr "צפה בגרסה האחרונה"

#: trac/wiki/web_ui.py:662
msgid "View parent page"
msgstr "הצג דף אב"

#: trac/wiki/web_ui.py:671
msgid "Previous Version"
msgstr "לגרסה הקודמת"

#: trac/wiki/web_ui.py:671
msgid "Next Version"
msgstr "לגרסה הבאה"

#: trac/wiki/web_ui.py:672
msgid "View Latest Version"
msgstr "צפה בגרסה האחרונה"

#: trac/wiki/web_ui.py:675
msgid "Up"
msgstr "למעלה"

#: trac/wiki/web_ui.py:700
msgid "Start Page"
msgstr "דף ראשי"

#: trac/wiki/web_ui.py:701
msgid "Index"
msgstr "אינדקס"

#: trac/wiki/web_ui.py:703
msgid "History"
msgstr "היסטוריה"

#: trac/wiki/web_ui.py:710
msgid "Wiki changes"
msgstr "שינויי ויקי"

#: trac/wiki/web_ui.py:737
#, python-format
msgid "%(page)s edited"
msgstr "%(page)s נערך"

#: trac/wiki/web_ui.py:739
#, python-format
msgid "%(page)s created"
msgstr "%(page)s נוצר"

#: trac/wiki/templates/wiki_delete.html:18
#, python-format
msgid "Delete versions %(from)s to %(to)s of [1:%(name)s]"
msgstr "מחק גרסאות %(from)s עד %(to)s של [1:%(name)s]"

#: trac/wiki/templates/wiki_delete.html:23
#, python-format
msgid "Delete version %(version)s of [1:%(name)s]"
msgstr "מחק גרסה %(version)s of [1:%(name)s]"

#: trac/wiki/templates/wiki_delete.html:28
#, python-format
msgid "Delete [1:%(name)s]"
msgstr "מחק [1:%(name)s]"

#: trac/wiki/templates/wiki_delete.html:38
#, fuzzy, python-format
msgid ""
"[1:\n"
"                  Are you sure you want to delete versions %(from)s to "
"%(to)s of this page?\n"
"                ]\n"
"                [2:]\n"
"                  Removing [3:\n"
"                    %(versions)s versions] of the page,\n"
"                  which was first modified %(first_modified)s and last "
"modified %(last_modified)s."
msgstr ""
"[1:\n"
"                  האם אתה בטוח שברצונך למחוק את גרסאות %(from)s עד %(to)s"
" של עמוד זה?\n"
"                ]\n"
"                [2:]\n"
"                  מסיר [3:\n"
"                   גרסאות %(versions)s ] של העמוד, \n"
"                  נערכו לראשונה %(first_modified)s ונערכו לאחרונה "
"%(last_modified)s."

#: trac/wiki/templates/wiki_delete.html:50
#, python-format
msgid "Are you sure you want to delete version %(version)s of this page?"
msgstr "האם אתה בטוח שברצונך למחוק את גרסה %(version)s של דף זה?"

#: trac/wiki/templates/wiki_delete.html:57
#, python-format
msgid ""
"This is the only [1:\n"
"                      version] of the page,\n"
"                    created %(created)s, so the page will be removed "
"completely!"
msgstr ""
"זוהי ה[1:\n"
"                      גרסה] היחידה של עמוד זה,\n"
"                    נוצרה ב%(created)s, כך שהעמוד יוסר באופן סופי!"

#: trac/wiki/templates/wiki_delete.html:64
#, python-format
msgid "Modified %(modified)s."
msgstr "נערך %(modified)s"

#: trac/wiki/templates/wiki_delete.html:71
msgid "Are you sure you want to completely delete this page?"
msgstr "האם אתה בטוח שברצונך למחוק לחלוטין דף זה?"

#: trac/wiki/templates/wiki_delete.html:77
#, python-format
msgid ""
"Removing the one and only [1:\n"
"                        version] of the page, which was created "
"%(created)s."
msgstr "מסיר את [1:הגרסה] האחת והיחידה של העמוד, אשר נוצרה %(created)s."

#: trac/wiki/templates/wiki_delete.html:83
#, fuzzy, python-format
msgid ""
"Removing all [1:\n"
"                        %(versions)s versions] of the page,\n"
"                      which was created %(created)s and last modified "
"%(modified)s."
msgstr ""
"מסיר את כל [1:הגרסאות %(versions)s] של העמוד,\n"
"אשר נוצר %(created)s ונערך לאחרונה %(modified)s."

#: trac/wiki/templates/wiki_delete.html:99
msgid "Delete those versions"
msgstr "מחק גרסאות אלו"

#: trac/wiki/templates/wiki_delete.html:99
#: trac/wiki/templates/wiki_view.html:125
msgid "Delete this version"
msgstr "מחק גרסה זו"

#: trac/wiki/templates/wiki_delete.html:99
#: trac/wiki/templates/wiki_view.html:127
msgid "Delete page"
msgstr "מחק דף"

#: trac/wiki/templates/wiki_diff.html:17
#, python-format
msgid "Delete version %(old_version)d to version %(version)d"
msgstr "מחק גרסאות %(old_version)d עד version %(version)d"

#: trac/wiki/templates/wiki_diff.html:18
#, python-format
msgid "Delete version %(version)d"
msgstr "מחק גרסה %(version)d"

#: trac/wiki/templates/wiki_edit.html:94
msgid "See the diffs"
msgstr "ראה ההפרשים"

#: trac/wiki/templates/wiki_edit.html:94
msgid "Review"
msgstr "סקירה"

#: trac/wiki/templates/wiki_edit.html:95
msgid "See the preview"
msgstr "ראה תצוגה מקדימה"

#: trac/wiki/templates/wiki_edit.html:98
#, python-format
msgid "Editing %(name)s"
msgstr "עורך %(name)s"

#: trac/wiki/templates/wiki_edit.html:100
msgid "Someone else has modified that page since you started your edits."
msgstr "מישהו אחר שינה את הדף מאז שהתחלת לערוך אותו."

#: trac/wiki/templates/wiki_edit.html:101
msgid ""
"[1:If you save right away, you risk to revert those changes]\n"
"        (highlighted below as deletions)."
msgstr ""
"[1:אם תשמור ברגע זה, הינך מסתכן בביטול השינויים הללו]\n"
"    (המודגשים מטה כמחיקות)."

#: trac/wiki/templates/wiki_edit.html:103
msgid ""
"Please review all those changes and manually merge them with your\n"
"        own changes. [1:]\n"
"        If you're unsure about what you're doing, please press [2:Cancel]"
"\n"
"        (losing your changes) and start editing the latest version of the"
" page\n"
"        again."
msgstr ""
"אנא בחן את השינויים הללו ומזג אותם ידנית עם השינויים שביצעת. [1:]\n"
"אם אינך בטוח שאתה יודע מה אתה עושה, אנא לחץ [2:ביטול]\n"
"(תוך כדי איבוד העריכה) והתחל לערוך מחדש את הגרסה העדכנית של הדף."

#: trac/wiki/templates/wiki_edit.html:139
#, python-format
msgid ""
"Change information for future version %(version)s (modified by "
"%(author)s):"
msgstr "פרטי שינויים לגרסה עתידית %(version)s (שונה ע\"י %(author)s):"

#: trac/wiki/templates/wiki_edit.html:149
msgid "Go to the editor"
msgstr "עבור לעורך"

#: trac/wiki/templates/wiki_edit.html:152
#: trac/wiki/templates/wiki_edit_form.html:70
msgid "Review Changes"
msgstr "סקור שינויים"

#: trac/wiki/templates/wiki_edit.html:154
msgid "No changes"
msgstr "אין שינויים"

#: trac/wiki/templates/wiki_edit.html:165
msgid "Go to Save, Preview, Review or Cancel buttons"
msgstr "עבור לכפתורי שמירה, תצוגה מקדימה, סקירה או ביטול"

#: trac/wiki/templates/wiki_edit.html:166
msgid "Actions"
msgstr "פעולות"

#: trac/wiki/templates/wiki_edit.html:171
msgid ""
"Sorry, this page has been modified by somebody else since you started\n"
"            editing. Your changes cannot be saved."
msgstr ""
"דף זה נערך ע\"י מישהו אחר מאז שהתחלת לערוך אותו.\n"
"            לא ניתן לשמור את השינויים שלך. עמך סליחה."

#: trac/wiki/templates/wiki_edit_form.html:16
msgid "Adjust edit area height:"
msgstr "שנה גודל תיבת עריכה"

#: trac/wiki/templates/wiki_edit_form.html:24
msgid "Selecting and pressing 'Preview' enters a two-column [edit|preview] mode"
msgstr "בחירה ולחיצה על 'תצוגה מקדימה' נכנס למצב של שני טורים [עריכה|תצוגה]"

#: trac/wiki/templates/wiki_edit_form.html:24
msgid "Edit side-by-side"
msgstr "ערוך צד-מול-צד"

#: trac/wiki/templates/wiki_edit_form.html:33
msgid ""
"[1:Note:] See [2:WikiFormatting] and\n"
"        [3:TracWiki] for help on editing wiki content."
msgstr ""
"[1:שים לב:] ראה [2:ויקי-פורמט] \n"
"        ו[3:טראק-ויקי] לעזרה בנושא עריכת תכני ויקי."

#: trac/wiki/templates/wiki_edit_form.html:39
msgid "Change information"
msgstr "פרטי שינוי"

#: trac/wiki/templates/wiki_edit_form.html:50
msgid "Comment about this change (optional):"
msgstr "הערה עבור שינוי זה (רשות):"

#: trac/wiki/templates/wiki_edit_form.html:57
msgid "Page is read-only"
msgstr "דף לקריאה בלבד"

#: trac/wiki/templates/wiki_edit_form.html:65
msgid "Merge changes"
msgstr "מיזוג שינויים"

#: trac/wiki/templates/wiki_edit_form.html:69
msgid "Preview Page"
msgstr "תצוגה מקדימה"

#: trac/wiki/templates/wiki_page_path.html:6
msgid "View WikiStart"
msgstr "הצג WikiStart"

#: trac/wiki/templates/wiki_page_path.html:6
msgid "wiki:"
msgstr "ויקי:"

#: trac/wiki/templates/wiki_page_path.html:8
#, python-format
msgid "View %(path)s"
msgstr "הצג %(path)s"

#: trac/wiki/templates/wiki_rename.html:15
#, python-format
msgid "Rename [1:%(name)s]"
msgstr "שנה שם [1:%(name)s]"

#: trac/wiki/templates/wiki_rename.html:19
msgid "Renaming the page will rename all existing versions of the page in place."
msgstr "שינוי שם הדף ישפיע גם על כל הגרסאות הקיימות של הדף במיקומו המקורי."

#: trac/wiki/templates/wiki_rename.html:19
msgid "The complete history of the page will be moved to the new location."
msgstr "ההיסטוריה המלאה של הדף תועבר למיקום החדש."

#: trac/wiki/templates/wiki_rename.html:23
msgid "New name:"
msgstr "שם חדש:"

#: trac/wiki/templates/wiki_rename.html:27
msgid "Leave a redirection page at the old location"
msgstr "השאר דף הפניה במיקום הישן"

#: trac/wiki/templates/wiki_rename.html:33
#: trac/wiki/templates/wiki_view.html:117
msgid "Rename page"
msgstr "שנה שם דף זה"

#: trac/wiki/templates/wiki_view.html:15
msgid "Revert page to this version"
msgstr "החזר עמוד לגרסה זו"

#: trac/wiki/templates/wiki_view.html:15 trac/wiki/templates/wiki_view.html:93
msgid "Edit this page"
msgstr "ערוך דף זה"

#: trac/wiki/templates/wiki_view.html:36
#, python-format
msgid ""
"Version %(version)s (modified by %(author)s, %(date)s)\n"
"               ([1:diff])"
msgstr ""
"גרסה %(version)s (השתנה ע\"י %(author)s, %(date)s)\n"
"               ([1:diff])"

#: trac/wiki/templates/wiki_view.html:50
#, python-format
msgid "Version %(version)s by %(author)s: %(comment)s"
msgstr "גרסה %(version)s ע\"י %(author)s: %(comment)s"

#: trac/wiki/templates/wiki_view.html:50
#, python-format
msgid "Version %(version)s by %(author)s"
msgstr "גרסה %(version)s ע\"י %(author)s"

#: trac/wiki/templates/wiki_view.html:58
#, python-format
msgid "[1:Last modified] %(reldate)s"
msgstr "[1:השתנה לאחרונה] %(reldate)s"

#: trac/wiki/templates/wiki_view.html:62
#, python-format
msgid "Last modified on %(date)s"
msgstr "השתנה לאחרונה בתאריך %(date)s"

#: trac/wiki/templates/wiki_view.html:66
#, python-format
msgid "The page %(name)s does not exist. You can create it here."
msgstr "הדף %(name)s לא קיים. ניתן ליצור כאן."

#: trac/wiki/templates/wiki_view.html:68
msgid "You could also create the same page higher in the hierarchy:"
msgstr "ניתן גם ליצור את אותו הדף גבוה יותר בהיררכיה:"

#: trac/wiki/templates/wiki_view.html:90
msgid "Revert to this version"
msgstr "חזור לגרסה זו"

#: trac/wiki/templates/wiki_view.html:96
msgid "Create this page"
msgstr "צור דף זה"

#: trac/wiki/templates/wiki_view.html:98
msgid "Using the template:"
msgstr "משתמש בתבנית:"

#: trac/wiki/templates/wiki_view.html:101
msgid "(blank page)"
msgstr "(דף ריק)"

#: trac/wiki/templates/wiki_view.html:135
msgid "The following pages have a name similar to this page, and may be related:"
msgstr "לדפים הבאים שם דומה לדף זה, ועשויים להיות קשורים:"
<|MERGE_RESOLUTION|>--- conflicted
+++ resolved
@@ -3,15 +3,9 @@
 msgstr ""
 "Project-Id-Version: Trac 1.0\n"
 "Report-Msgid-Bugs-To: trac-dev@googlegroups.com\n"
-<<<<<<< HEAD
 "POT-Creation-Date: 2013-01-27 11:21+0900\n"
 "PO-Revision-Date: 2012-09-07 15:53+0200\n"
 "Last-Translator: Itamar Ostricher <itamarost (at) gmail (dot) com>\n"
-=======
-"POT-Creation-Date: 2013-02-17 15:58+0100\n"
-"PO-Revision-Date: 2010-09-29 18:44+0200\n"
-"Last-Translator: Itamar Ostricher <itamarost@gmail.com>\n"
->>>>>>> aa1d9603
 "Language-Team: he <LL@li.org>\n"
 "Plural-Forms: nplurals=2; plural=(n!=1)\n"
 "MIME-Version: 1.0\n"
@@ -751,20 +745,12 @@
 msgid "Command not found"
 msgstr "פקודה לא נמצאה"
 
-<<<<<<< HEAD
 #: trac/admin/console.py:113
-=======
-#: trac/admin/console.py:112
->>>>>>> aa1d9603
 #, python-format
 msgid "Error: %(msg)s"
 msgstr "שגיאה: %(msg)s"
 
-<<<<<<< HEAD
 #: trac/admin/console.py:132
-=======
-#: trac/admin/console.py:131
->>>>>>> aa1d9603
 #, fuzzy, python-format
 msgid ""
 "Welcome to trac-admin %(version)s\n"
@@ -781,31 +767,18 @@
 "הקלד:  '?' או 'help' לעזרה עבור הפקודות.\n"
 "        "
 
-<<<<<<< HEAD
 #: trac/admin/console.py:166
-=======
-#: trac/admin/console.py:165
->>>>>>> aa1d9603
 #, python-format
 msgid "Failed to open environment: %(err)s"
 msgstr "כישלון בפתיחת סביבה: %(err)s"
 
-<<<<<<< HEAD
 #: trac/admin/console.py:249
-=======
-#: trac/admin/console.py:248
->>>>>>> aa1d9603
 #, python-format
 msgid "Completion error: %(err)s"
 msgstr "שגיאה בהשלמה: %(err)s"
 
-<<<<<<< HEAD
 #: trac/admin/console.py:316
 #, python-format
-=======
-#: trac/admin/console.py:307
-#, fuzzy, python-format
->>>>>>> aa1d9603
 msgid ""
 "No documentation found for '%(cmd)s'. Use 'help' to see the list of "
 "commands."
@@ -813,26 +786,17 @@
 "לא נמצא תיעוד עבור '%(cmd)s'. ניתן להשתמש בפקודה \"help' ע\"מ לראות את "
 "רשימת הפקודות."
 
-<<<<<<< HEAD
 #: trac/admin/console.py:322
-=======
-#: trac/admin/console.py:313
->>>>>>> aa1d9603
 msgid "Did you mean this?"
 msgid_plural "Did you mean one of these?"
 msgstr[0] "האם התכוונת לזה?"
 msgstr[1] "האם התכוונת לאחד מאלה?"
 
-<<<<<<< HEAD
 #: trac/admin/console.py:326
-=======
-#: trac/admin/console.py:317
->>>>>>> aa1d9603
 #, python-format
 msgid "trac-admin - The Trac Administration Console %(version)s"
 msgstr "trac-admin - מסוף ניהול של טראק %(version)s"
 
-<<<<<<< HEAD
 #: trac/admin/console.py:330
 msgid "Usage: trac-admin </path/to/projenv> [command [subcommand] [option ...]]\n"
 msgstr "שימוש: trac-admin </path/to/projenv> [command [subcommand] [option ...]]\n"
@@ -842,27 +806,12 @@
 msgstr "קריאה ל-trac-admin ללא פקודה מפעילה את המצב האינטראקטיבי.\n"
 
 #: trac/admin/console.py:373
-=======
-#: trac/admin/console.py:321
-msgid "Usage: trac-admin </path/to/projenv> [command [subcommand] [option ...]]\n"
-msgstr "שימוש: trac-admin </path/to/projenv> [command [subcommand] [option ...]]\n"
-
-#: trac/admin/console.py:324
-msgid "Invoking trac-admin without command starts interactive mode.\n"
-msgstr "קריאה ל-trac-admin ללא פקודה מפעילה את המצב האינטראקטיבי.\n"
-
-#: trac/admin/console.py:364
->>>>>>> aa1d9603
 #, python-format
 msgid "Creating a new Trac environment at %(envname)s"
 msgstr "יוצר סביבת טראק חדשה ב-%(envname)s"
 
-<<<<<<< HEAD
 #: trac/admin/console.py:375
 #, fuzzy
-=======
-#: trac/admin/console.py:366
->>>>>>> aa1d9603
 msgid ""
 "\n"
 "Trac will first ask a few questions about your environment\n"
@@ -878,21 +827,13 @@
 " אנא הזן את שם הפרויקט.\n"
 " שם זה יופיע בכותרות דפים ובתיאורים.\n"
 
-<<<<<<< HEAD
 #: trac/admin/console.py:383
-=======
-#: trac/admin/console.py:374
->>>>>>> aa1d9603
 #, python-format
 msgid "Project Name [%(default)s]> "
 msgstr "שם הפרויקט [%(default)s]> "
 
-<<<<<<< HEAD
 #: trac/admin/console.py:385
 #, fuzzy
-=======
-#: trac/admin/console.py:376
->>>>>>> aa1d9603
 msgid ""
 "\n"
 " Please specify the connection string for the database to use.\n"
@@ -907,25 +848,16 @@
 " ניתן גם להשתמש במסד נתונים PostgreSQL קיים (בדוק בתיעוד של טראק\n"
 " לגבי התחביר המדויק של מחרוזת ההתחברות).\n"
 
-<<<<<<< HEAD
 #: trac/admin/console.py:393
-=======
-#: trac/admin/console.py:384
->>>>>>> aa1d9603
 #, python-format
 msgid "Database connection string [%(default)s]> "
 msgstr "מחרוזת התחברות למסד הנתונים [%(default)s]> "
 
-<<<<<<< HEAD
 #: trac/admin/console.py:400
-=======
-#: trac/admin/console.py:391
->>>>>>> aa1d9603
 #, python-format
 msgid "Initenv for '%(env)s' failed."
 msgstr "כישלון באתחול-סביבה עבור '%(env)s'."
 
-<<<<<<< HEAD
 #: trac/admin/console.py:403
 msgid "Does an environment already exist?"
 msgstr "האם כבר קיימת סביבה?"
@@ -936,24 +868,11 @@
 
 #: trac/admin/console.py:413
 #, python-format
-=======
-#: trac/admin/console.py:394
-msgid "Does an environment already exist?"
-msgstr "האם כבר קיימת סביבה?"
-
-#: trac/admin/console.py:398
-msgid "Directory exists and is not empty."
-msgstr "תיקייה קיימת ואינה ריקה."
-
-#: trac/admin/console.py:404
-#, fuzzy, python-format
->>>>>>> aa1d9603
 msgid ""
 "Base directory '%(env)s' does not exist. Please create it manually and "
 "retry."
 msgstr "תיקיית בסיס '%(env)s' לא קיימת. יש ליצור את התיקייה באופן ידני ולנסות שוב."
 
-<<<<<<< HEAD
 #: trac/admin/console.py:441
 msgid "Creating and Initializing Project"
 msgstr "יוצר ומאתחל פרויקט."
@@ -972,25 +891,6 @@
 
 #: trac/admin/console.py:476
 #, fuzzy
-=======
-#: trac/admin/console.py:432
-msgid "Creating and Initializing Project"
-msgstr "יוצר ומאתחל פרויקט."
-
-#: trac/admin/console.py:449
-msgid "Failed to create environment."
-msgstr "כישלון ביצירת סביבה."
-
-#: trac/admin/console.py:455
-msgid " Installing default wiki pages"
-msgstr " מתקין דפי ויקי דיפולטיים"
-
-#: trac/admin/console.py:464
-msgid " Indexing default repository"
-msgstr " מאנדקס מצבור ברירת מחדל"
-
-#: trac/admin/console.py:467
->>>>>>> aa1d9603
 msgid ""
 "\n"
 "---------------------------------------------------------------------\n"
@@ -1016,11 +916,7 @@
 "עליך לבדוק שוב את trac.ini שלך ואת הגדרות repository_type \n"
 "ו-repository_path ב-[trac].\n"
 
-<<<<<<< HEAD
 #: trac/admin/console.py:519
-=======
-#: trac/admin/console.py:510
->>>>>>> aa1d9603
 #, python-format
 msgid ""
 "\n"
@@ -1071,7 +967,6 @@
 "\n"
 "בהצלחה!\n"
 
-<<<<<<< HEAD
 #: trac/admin/console.py:528
 msgid ""
 "Display help for trac-admin commands.\n"
@@ -1095,9 +990,6 @@
 "}}}"
 
 #: trac/admin/console.py:580
-=======
-#: trac/admin/console.py:569
->>>>>>> aa1d9603
 #, python-format
 msgid "Non-ascii environment path '%(path)s' not supported."
 msgstr "אין תמיכה בנתיב סביבה עם תווי non-ascii '%(path)s'."
@@ -1699,20 +1591,12 @@
 msgid "Released"
 msgstr "שוחררה"
 
-<<<<<<< HEAD
 #: trac/db/api.py:308
-=======
-#: trac/db/api.py:193
->>>>>>> aa1d9603
 #, python-format
 msgid "Unsupported database type \"%(scheme)s\""
 msgstr "טיפוס מסד נתונים \"%(scheme)s\" לא נתמך"
 
-<<<<<<< HEAD
 #: trac/db/api.py:347
-=======
-#: trac/db/api.py:229
->>>>>>> aa1d9603
 #, python-format
 msgid ""
 "Unknown scheme \"%(scheme)s\"; database connection string must start with"
@@ -2346,15 +2230,9 @@
 msgstr "צרף קובץ נוסף"
 
 #: trac/templates/attachment.html:98 trac/templates/list_of_attachments.html:21
-<<<<<<< HEAD
 #: trac/templates/macros.html:19 trac/util/text.py:621
 #: trac/versioncontrol/templates/browser.html:189
 #: trac/versioncontrol/templates/dir_entries.html:17
-=======
-#: trac/templates/macros.html:19 trac/util/text.py:541
-#: trac/versioncontrol/templates/browser.html:110
-#: trac/versioncontrol/templates/dir_entries.html:16
->>>>>>> aa1d9603
 #, python-format
 msgid "%(size)s bytes"
 msgstr "%(size)s בתים"
@@ -6255,20 +6133,12 @@
 "ניתן %(search)s בהיסטוריה של המצבור ולראות האם הנתיב היה קיים בעבר אך "
 "הוסר בהמשך"
 
-<<<<<<< HEAD
 #: trac/web/api.py:340
-=======
-#: trac/web/api.py:252
->>>>>>> aa1d9603
 #, python-format
 msgid "Invalid URL encoding (was %(path_info)r)"
 msgstr "קידוד URL לא חוקי (היה %(path_info)r)"
 
-<<<<<<< HEAD
 #: trac/web/api.py:559
-=======
-#: trac/web/api.py:496
->>>>>>> aa1d9603
 #, python-format
 msgid "File %(path)s not found"
 msgstr "הקובץ %(path)s לא נמצא"
@@ -6312,28 +6182,16 @@
 msgid "Error with navigation contributor \"%(name)s\""
 msgstr "שגיאה בספק ניווט \"%(name)s\""
 
-<<<<<<< HEAD
 #: trac/web/chrome.py:1029
 msgid "(unknown template location)"
 msgstr "(מיקום תבנית לא ידוע)"
 
 #: trac/web/chrome.py:1030
-=======
-#: trac/web/chrome.py:890
-msgid "(unknown template location)"
-msgstr "(מיקום תבנית לא ידוע)"
-
-#: trac/web/chrome.py:891
->>>>>>> aa1d9603
 #, python-format
 msgid "Genshi %(error)s error while rendering template %(location)s"
 msgstr "שגיאה %(error)s בגנשי בעת עיבוד תבנית %(location)s"
 
-<<<<<<< HEAD
 #: trac/web/chrome.py:1078 trac/web/chrome.py:1086
-=======
-#: trac/web/chrome.py:939 trac/web/chrome.py:947
->>>>>>> aa1d9603
 msgid "anonymous"
 msgstr "אנונימי"
 
