--- conflicted
+++ resolved
@@ -860,24 +860,7 @@
             return _zero
 
     def tzname(self, dt):
-<<<<<<< HEAD
-        return time.tzname[self._isdst(dt)]
-
-    def _isdst(self, dt):
-        tt = (dt.year, dt.month, dt.day,
-              dt.hour, dt.minute, dt.second,
-              dt.weekday(), 0, -1)
-        try:
-            stamp = time.mktime(tt)
-            tt = time.localtime(stamp)
-            return tt.tm_isdst > 0
-        except OverflowError:
-            return False
-        except ValueError:
-            return False
-=======
         return time.tzname[self._is_dst(dt)]
->>>>>>> c6f8a017
 
     def localize(self, dt, is_dst=False):
         if dt.tzinfo is not None:
