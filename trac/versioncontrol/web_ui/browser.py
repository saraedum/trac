--- conflicted
+++ resolved
@@ -35,13 +35,8 @@
 from trac.util.translation import _
 from trac.web import IRequestHandler, RequestDone
 from trac.web.chrome import add_ctxtnav, add_link, add_script, add_stylesheet, \
-<<<<<<< HEAD
-                            INavigationContributor
+                            prevnext_nav, INavigationContributor
 from trac.wiki.api import IWikiSyntaxProvider, IWikiMacroProvider, parse_args
-=======
-                            prevnext_nav, INavigationContributor
-from trac.wiki.api import IWikiSyntaxProvider
->>>>>>> 3c6c84cc
 from trac.wiki.formatter import format_to_html, format_to_oneliner
 from trac.versioncontrol.api import RepositoryManager, NoSuchChangeset
 from trac.versioncontrol.web_ui.util import *
@@ -347,7 +342,6 @@
                     and all_repositories[''].get('hidden') in _TRUE_VALUES:
                 repos = None
 
-<<<<<<< HEAD
         if not repos and reponame:
             raise ResourceNotFound(_("No repository '%(repo)s' found",
                                    repo=reponame))
@@ -373,23 +367,6 @@
 
         # Prepare template data
         path_links = get_path_links(req.href, reponame, path, rev, order, desc)
-        if len(path_links) > 1:
-            add_link(req, 'up', path_links[-2]['href'], _('Parent directory'))
-=======
-        try:
-            if rev:
-                rev = repos.normalize_rev(rev)
-            # If `rev` is `None`, we'll try to reuse `None` consistently,
-            # as a special shortcut to the latest revision.
-            rev_or_latest = rev or repos.youngest_rev
-            node = get_existing_node(req, repos, path, rev_or_latest)
-        except NoSuchChangeset, e:
-            raise ResourceNotFound(e.message, _('Invalid Changeset Number'))
-
-        context = Context.from_request(req, 'source', path, rev_or_latest)
-
-        path_links = get_path_links(req.href, path, rev, order, desc)
->>>>>>> 3c6c84cc
 
         repo_data = dir_data = file_data = None
         if all_repositories:
@@ -432,13 +409,31 @@
             add_script(req, 'common/js/keyboard_nav.js')
 
         # Links for contextual navigation
-<<<<<<< HEAD
         if node:
-            path_url = repos.get_path_url(path, rev)
-            if path_url:
-                if path_url.startswith('//'):
-                    path_url = req.scheme + ':' + path_url
-                add_ctxtnav(req, _('Repository URL'), href=path_url)
+            if node.isfile:
+                prev_rev = repos.previous_rev(rev=node.rev,
+                                              path=node.created_path)
+                if prev_rev:
+                    href = req.href.browser(reponame or None,
+                                            node.created_path, rev=prev_rev)
+                    add_link(req, 'prev', href,
+                             _('Revision %(num)s', num=prev_rev))
+                if rev is not None:
+                    add_link(req, 'up', req.href.browser(reponame or None,
+                                                         node.created_path))
+                next_rev = repos.next_rev(rev=node.rev,
+                                          path=node.created_path)
+                if next_rev:
+                    href = req.href.browser(reponame or None,
+                                            node.created_path, rev=next_rev)
+                    add_link(req, 'next', href,
+                             _('Revision %(num)s', num=next_rev))
+                prevnext_nav(req, _('Previous Revision'), _('Next Revision'),
+                             _('Latest Revision'))
+            else:
+                if len(path_links) > 1:
+                    add_link(req, 'up', path_links[-2]['href'],
+                             _('Parent directory'))
             add_ctxtnav(req, tag.a(_('Last Change'), 
                         href=req.href.changeset(node.rev, reponame,
                                                 node.created_path)))
@@ -460,47 +455,11 @@
                                                       annotate='blame'))
             add_ctxtnav(req, _('Revision Log'), 
                         href=req.href.log(reponame, path, rev=rev))
-=======
-        if node.isfile:
-            prev_rev = repos.previous_rev(rev=node.rev,
-                                          path=node.created_path)
-            if prev_rev:
-                href = req.href.browser(node.created_path, rev=prev_rev)
-                add_link(req, 'prev', href,
-                         _('Revision %(num)s', num=prev_rev))
-            if rev is not None:
-                add_link(req, 'up', req.href.browser(node.created_path))
-            next_rev = repos.next_rev(rev=node.rev,
-                                      path=node.created_path)
-            if next_rev:
-                href = req.href.browser(node.created_path, rev=next_rev)
-                add_link(req, 'next', href,
-                         _('Revision %(num)s', num=next_rev))
-            prevnext_nav(req, _('Previous Revision'), _('Next Revision'),
-                         _('Latest Revision'))
-        else:
-            if len(path_links) > 1:
-                add_link(req, 'up', path_links[-2]['href'],
-                         _('Parent directory'))
-        add_ctxtnav(req, tag.a(_('Last Change'), 
-                    href=req.href.changeset(node.rev, node.created_path)))
-        if node.isfile:
-            if data['file']['annotate']:
-                add_ctxtnav(req, _('Normal'), 
-                            title=_('View file without annotations'), 
-                            href=req.href.browser(node.created_path, 
-                                                  rev=node.rev))
-            else:
-                add_ctxtnav(req, _('Annotate'), 
-                            title=_('Annotate each line with the last '
-                                    'changed revision '
-                                    '(this can be time consuming...)'), 
-                            href=req.href.browser(node.created_path, 
-                                                  rev=node.rev,
-                                                  annotate='blame'))
-        add_ctxtnav(req, _('Revision Log'), 
-                    href=req.href.log(path, rev=rev))
->>>>>>> 3c6c84cc
+            path_url = repos.get_path_url(path, rev)
+            if path_url:
+                if path_url.startswith('//'):
+                    path_url = req.scheme + ':' + path_url
+                add_ctxtnav(req, _('Repository URL'), href=path_url)
 
         add_stylesheet(req, 'common/css/browser.css')
         return 'browser.html', data, None
