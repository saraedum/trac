** Note: this page documents the 0.13dev version of Trac, see [[0.12/TracStandalone]] if you need the previous version **
= Tracd =

Tracd is a lightweight standalone Trac web server.
It can be used in a variety of situations, from a test or development server to a multiprocess setup behind another web server used as a load balancer.

== Pros ==

 * Fewer dependencies: You don't need to install apache or any other web-server.
 * Fast: Should be almost as fast as the [wiki:TracModPython mod_python] version (and much faster than the [wiki:TracCgi CGI]), even more so since version 0.12 where the HTTP/1.1 version of the protocol is enabled by default
 * Automatic reloading: For development, Tracd can be used in ''auto_reload'' mode, which will automatically restart the server whenever you make a change to the code (in Trac itself or in a plugin).

== Cons ==

 * Fewer features: Tracd implements a very simple web-server and is not as configurable or as scalable as Apache httpd.
 * No native HTTPS support: [http://www.rickk.com/sslwrap/ sslwrap] can be used instead,
   or [http://trac.edgewall.org/wiki/STunnelTracd stunnel -- a tutorial on how to use stunnel with tracd] or Apache with mod_proxy.

== Usage examples ==

A single project on port 8080. (http://localhost:8080/)
{{{
 $ tracd -p 8080 /path/to/project
}}}
Stricly speaking this will make your Trac accessible to everybody from your network rather than ''localhost only''. To truly limit it use ''--hostname'' option.
{{{
 $ tracd --hostname=localhost -p 8080 /path/to/project
}}}
With more than one project. (http://localhost:8080/project1/ and http://localhost:8080/project2/)
{{{
 $ tracd -p 8080 /path/to/project1 /path/to/project2
}}}

You can't have the last portion of the path identical between the projects since Trac uses that name to keep the URLs of the
different projects unique. So if you use `/project1/path/to` and `/project2/path/to`, you will only see the second project.

An alternative way to serve multiple projects is to specify a parent directory in which each subdirectory is a Trac project, using the `-e` option. The example above could be rewritten:
{{{
 $ tracd -p 8080 -e /path/to
}}}

To exit the server on Windows, be sure to use {{{CTRL-BREAK}}} -- using {{{CTRL-C}}} will leave a Python process running in the background.

== Installing as a Windows Service ==

=== Option 1 ===
To install as a Windows service, get the [http://www.google.com/search?q=srvany.exe SRVANY] utility and run:
{{{
 C:\path\to\instsrv.exe tracd C:\path\to\srvany.exe
 reg add HKLM\SYSTEM\CurrentControlSet\Services\tracd\Parameters /v Application /d "\"C:\path\to\python.exe\" \"C:\path\to\python\scripts\tracd-script.py\" <your tracd parameters>"
 net start tracd
}}}

'''DO NOT''' use {{{tracd.exe}}}.  Instead register {{{python.exe}}} directly with {{{tracd-script.py}}} as a parameter.  If you use {{{tracd.exe}}}, it will spawn the python process without SRVANY's knowledge.  This python process will survive a {{{net stop tracd}}}.

If you want tracd to start automatically when you boot Windows, do:
{{{
 sc config tracd start= auto
}}}

The spacing here is important.

{{{#!div
Once the service is installed, it might be simpler to run the Registry Editor rather than use the `reg add` command documented above.  Navigate to:[[BR]]
`HKEY_LOCAL_MACHINE\SYSTEM\CurrentControlSet\Services\tracd\Parameters`

Three (string) parameters are provided:
||!AppDirectory ||C:\Python26\ ||
||Application ||python.exe ||
||!AppParameters ||scripts\tracd-script.py -p 8080 ... ||

Note that, if the !AppDirectory is set as above, the paths of the executable ''and'' of the script name and parameter values are relative to the directory.  This makes updating Python a little simpler because the change can be limited, here, to a single point.
(This is true for the path to the .htpasswd file, as well, despite the documentation calling out the /full/path/to/htpasswd; however, you may not wish to store that file under the Python directory.)
}}}

For Windows 7 User, srvany.exe may not be an option, so you can use [http://www.google.com/search?q=winserv.exe WINSERV] utility and run:
{{{
"C:\path\to\winserv.exe" install tracd -displayname "tracd" -start auto "C:\path\to\python.exe" c:\path\to\python\scripts\tracd-script.py <your tracd parameters>"

net start tracd
}}}

=== Option 2 ===

Use [http://trac-hacks.org/wiki/WindowsServiceScript WindowsServiceScript], available at [http://trac-hacks.org/ Trac Hacks]. Installs, removes, starts, stops, etc. your Trac service.

=== Option 3 ===

also cygwin's cygrunsrv.exe can be used:
{{{
$ cygrunsrv --install tracd --path /cygdrive/c/Python27/Scripts/tracd.exe --args '--port 8000 --env-parent-dir E:\IssueTrackers\Trac\Projects'
$ net start tracd
}}}

== Using Authentication ==

Tracd provides support for both Basic and Digest authentication. Digest is considered more secure. The examples below use Digest; to use Basic authentication, replace `--auth` with `--basic-auth` in the command line.

The general format for using authentication is:
{{{
 $ tracd -p port --auth="base_project_dir,password_file_path,realm" project_path
}}}
where:
 * '''base_project_dir''': the base directory of the project specified as follows:
   * when serving multiple projects: ''relative'' to the `project_path`
   * when serving only a single project (`-s`): the name of the project directory
 Don't use an absolute path here as this won't work. ''Note:'' This parameter is case-sensitive even for environments on Windows.
 * '''password_file_path''': path to the password file
 * '''realm''': the realm name (can be anything)
 * '''project_path''': path of the project

 * **`--auth`** in the above means use Digest authentication, replace `--auth` with `--basic-auth` if you want to use Basic auth.  Although Basic authentication does not require a "realm", the command parser does, so the second comma is required, followed directly by the closing quote for an empty realm name.

Examples:

{{{
 $ tracd -p 8080 \
   --auth="project1,/path/to/passwordfile,mycompany.com" /path/to/project1
}}}

Of course, the password file can be be shared so that it is used for more than one project:
{{{
 $ tracd -p 8080 \
   --auth="project1,/path/to/passwordfile,mycompany.com" \
   --auth="project2,/path/to/passwordfile,mycompany.com" \
   /path/to/project1 /path/to/project2
}}}

Another way to share the password file is to specify "*" for the project name:
{{{
 $ tracd -p 8080 \
   --auth="*,/path/to/users.htdigest,mycompany.com" \
   /path/to/project1 /path/to/project2
}}}

=== Basic Authorization: Using a htpasswd password file ===
This section describes how to use `tracd` with Apache .htpasswd files.

  Note: It is necessary (at least with Python 2.6) to install the fcrypt package in order to
  decode some htpasswd formats.  Trac source code attempt an `import crypt` first, but there
  is no such package for Python 2.6. Only `SHA-1` passwords (since Trac 0.13) work without this module.

To create a .htpasswd file use Apache's `htpasswd` command (see [#GeneratingPasswordsWithoutApache below] for a method to create these files without using Apache):
{{{
 $ sudo htpasswd -c /path/to/env/.htpasswd username
}}}
then for additional users:
{{{
 $ sudo htpasswd /path/to/env/.htpasswd username2
}}}

Then to start `tracd` run something like this:
{{{
 $ tracd -p 8080 --basic-auth="projectdirname,/fullpath/environmentname/.htpasswd,realmname" /fullpath/environmentname
}}}

For example:
{{{
 $ tracd -p 8080 --basic-auth="testenv,/srv/tracenv/testenv/.htpasswd,My Test Env" /srv/tracenv/testenv
}}}
''Note:'' You might need to pass "-m" as a parameter to htpasswd on some platforms (OpenBSD).

=== Digest authentication: Using a htdigest password file ===

If you have Apache available, you can use the htdigest command to generate the password file. Type 'htdigest' to get some usage instructions, or read [http://httpd.apache.org/docs/2.0/programs/htdigest.html this page] from the Apache manual to get precise instructions.  You'll be prompted for a password to enter for each user that you create.  For the name of the password file, you can use whatever you like, but if you use something like `users.htdigest` it will remind you what the file contains. As a suggestion, put it in your <projectname>/conf folder along with the [TracIni trac.ini] file.

Note that you can start tracd without the --auth argument, but if you click on the ''Login'' link you will get an error.

=== Generating Passwords Without Apache ===

<<<<<<< HEAD
Basic Authorization can be accomplished via this [http://www.4webhelp.net/us/password.php online HTTP Password generator], or [http://aspirine.org/htpasswd_en.html this alternative] which supports `SHA-1`. Copy the generated password-hash line to the .htpasswd file on your system.
=======
Basic Authorization can be accomplished via this [http://aspirine.org/htpasswd_en.html online HTTP Password generator].  Copy the generated password-hash line to the .htpasswd file on your system. Note that Windows Python lacks the "crypt" module that is the default hash type for htpasswd ; Windows Python can grok MD5 password hashes just fine and you should use MD5.
>>>>>>> e2eec648

You can use this simple Python script to generate a '''digest''' password file:

{{{
#!python
from optparse import OptionParser
# The md5 module is deprecated in Python 2.5
try:
    from hashlib import md5
except ImportError:
    from md5 import md5
realm = 'trac'

# build the options
usage = "usage: %prog [options]"
parser = OptionParser(usage=usage)
parser.add_option("-u", "--username",action="store", dest="username", type = "string",
                  help="the username for whom to generate a password")
parser.add_option("-p", "--password",action="store", dest="password", type = "string",
                  help="the password to use")
parser.add_option("-r", "--realm",action="store", dest="realm", type = "string",
                  help="the realm in which to create the digest")
(options, args) = parser.parse_args()

# check options
if (options.username is None) or (options.password is None):
   parser.error("You must supply both the username and password")
if (options.realm is not None):
   realm = options.realm
   
# Generate the string to enter into the htdigest file
kd = lambda x: md5(':'.join(x)).hexdigest()
print ':'.join((options.username, realm, kd([options.username, realm, options.password])))
}}}

Note: If you use the above script you must set the realm in the `--auth` argument to '''`trac`'''. Example usage (assuming you saved the script as trac-digest.py):

{{{
 $ python trac-digest.py -u username -p password >> c:\digest.txt
 $ tracd --port 8000 --auth=proj_name,c:\digest.txt,trac c:\path\to\proj_name
}}}

==== Using `md5sum`
It is possible to use `md5sum` utility to generate digest-password file:
{{{
user=
realm=
password=
path_to_file=
echo ${user}:${realm}:$(printf "${user}:${realm}:${password}" | md5sum - | sed -e 's/\s\+-//') > ${path_to_file}
}}}

== Reference ==

Here's the online help, as a reminder (`tracd --help`):
{{{
Usage: tracd [options] [projenv] ...

Options:
  --version             show program's version number and exit
  -h, --help            show this help message and exit
  -a DIGESTAUTH, --auth=DIGESTAUTH
                        [projectdir],[htdigest_file],[realm]
  --basic-auth=BASICAUTH
                        [projectdir],[htpasswd_file],[realm]
  -p PORT, --port=PORT  the port number to bind to
  -b HOSTNAME, --hostname=HOSTNAME
                        the host name or IP address to bind to
  --protocol=PROTOCOL   http|scgi|ajp|fcgi
  -q, --unquote         unquote PATH_INFO (may be needed when using ajp)
  --http10              use HTTP/1.0 protocol version instead of HTTP/1.1
  --http11              use HTTP/1.1 protocol version (default)
  -e PARENTDIR, --env-parent-dir=PARENTDIR
                        parent directory of the project environments
  --base-path=BASE_PATH
                        the initial portion of the request URL's "path"
  -r, --auto-reload     restart automatically when sources are modified
  -s, --single-env      only serve a single project without the project list
  -d, --daemonize       run in the background as a daemon
  --pidfile=PIDFILE     When daemonizing, file to which to write pid
  --umask=MASK          When daemonizing, file mode creation mask to use, in
                        octal notation (default 022)
}}}

Use the -d option so that tracd doesn't hang if you close the terminal window where tracd was started.

== Tips ==

=== Serving static content ===

If `tracd` is the only web server used for the project, 
it can also be used to distribute static content 
(tarballs, Doxygen documentation, etc.)

This static content should be put in the `$TRAC_ENV/htdocs` folder,
and is accessed by URLs like `<project_URL>/chrome/site/...`.

Example: given a `$TRAC_ENV/htdocs/software-0.1.tar.gz` file,
the corresponding relative URL would be `/<project_name>/chrome/site/software-0.1.tar.gz`, 
which in turn can be written as `htdocs:software-0.1.tar.gz` (TracLinks syntax) or `[/<project_name>/chrome/site/software-0.1.tar.gz]` (relative link syntax). 

 ''Support for `htdocs:` TracLinks syntax was added in version 0.10''

=== Using tracd behind a proxy

In some situations when you choose to use tracd behind Apache or another web server.

In this situation, you might experience issues with redirects, like being redirected to URLs with the wrong host or protocol. In this case (and only in this case), setting the `[trac] use_base_url_for_redirect` to `true` can help, as this will force Trac to use the value of `[trac] base_url` for doing the redirects.

If you're using the AJP protocol to connect with `tracd` (which is possible if you have flup installed), then you might experience problems with double quoting. Consider adding the `--unquote` parameter.

See also [trac:TracOnWindowsIisAjp], [trac:TracNginxRecipe].

=== Authentication for tracd behind a proxy
It is convenient to provide central external authentication to your tracd instances, instead of using {{{--basic-auth}}}. There is some discussion about this in #9206.

Below is example configuration based on Apache 2.2, mod_proxy, mod_authnz_ldap.

First we bring tracd into Apache's location namespace.

{{{
<Location /project/proxified>
        Require ldap-group cn=somegroup, ou=Groups,dc=domain.com
        Require ldap-user somespecificusertoo
        ProxyPass http://localhost:8101/project/proxified/
        # Turns out we don't really need complicated RewriteRules here at all
        RequestHeader set REMOTE_USER %{REMOTE_USER}s
</Location>
}}}

Then we need a single file plugin to recognize HTTP_REMOTE_USER header as valid authentication source. HTTP headers like '''HTTP_FOO_BAR''' will get converted to '''Foo-Bar''' during processing. Name it something like '''remote-user-auth.py''' and drop it into '''proxified/plugins''' directory:
{{{
#!python
from trac.core import *
from trac.config import BoolOption
from trac.web.api import IAuthenticator

class MyRemoteUserAuthenticator(Component):

    implements(IAuthenticator)

    obey_remote_user_header = BoolOption('trac', 'obey_remote_user_header', 'false', 
               """Whether the 'Remote-User:' HTTP header is to be trusted for user logins 
                (''since ??.??').""") 

    def authenticate(self, req):
        if self.obey_remote_user_header and req.get_header('Remote-User'): 
            return req.get_header('Remote-User') 
        return None

}}}

Add this new parameter to your TracIni:
{{{
...
[trac]
...
obey_remote_user_header = true
...
}}}

Run tracd:
{{{
tracd -p 8101 -r -s proxified --base-path=/project/proxified
}}}

=== Serving a different base path than / ===
Tracd supports serving projects with different base urls than /<project>. The parameter name to change this is
{{{
 $ tracd --base-path=/some/path
}}}

----
See also: TracInstall, TracCgi, TracModPython, TracGuide, [trac:TracOnWindowsStandalone#RunningTracdasservice Running tracd.exe as a Windows service]<|MERGE_RESOLUTION|>--- conflicted
+++ resolved
@@ -168,11 +168,7 @@
 
 === Generating Passwords Without Apache ===
 
-<<<<<<< HEAD
-Basic Authorization can be accomplished via this [http://www.4webhelp.net/us/password.php online HTTP Password generator], or [http://aspirine.org/htpasswd_en.html this alternative] which supports `SHA-1`. Copy the generated password-hash line to the .htpasswd file on your system.
-=======
-Basic Authorization can be accomplished via this [http://aspirine.org/htpasswd_en.html online HTTP Password generator].  Copy the generated password-hash line to the .htpasswd file on your system. Note that Windows Python lacks the "crypt" module that is the default hash type for htpasswd ; Windows Python can grok MD5 password hashes just fine and you should use MD5.
->>>>>>> e2eec648
+Basic Authorization can be accomplished via this [http://aspirine.org/htpasswd_en.html online HTTP Password generator] which also supports `SHA-1`.  Copy the generated password-hash line to the .htpasswd file on your system. Note that Windows Python lacks the "crypt" module that is the default hash type for htpasswd ; Windows Python can grok MD5 password hashes just fine and you should use MD5.
 
 You can use this simple Python script to generate a '''digest''' password file:
 
