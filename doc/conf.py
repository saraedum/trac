--- conflicted
+++ resolved
@@ -42,15 +42,9 @@
 # other places throughout the built documents.
 #
 # The short X.Y version.
-<<<<<<< HEAD
-version = '0.12'
+version = '0.13'
 # The full version, including alpha/beta/rc tags.
-release = '0.12-dev'
-=======
-version = '0.12.2'
-# The full version, including alpha/beta/rc tags.
-release = '0.12.2'
->>>>>>> b34cb727
+release = '0.13-dev'
 
 # There are two options for replacing |today|: either, you set today to some
 # non-false value, then it is used:
